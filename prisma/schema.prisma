--- conflicted
+++ resolved
@@ -159,7 +159,7 @@
   taxPercentage           Float                   @default(0) // Persentase pajak
   shippingCost            Float                   @default(0) // Biaya pengiriman
   totalPayment            Float                   @default(0) // Total pembayaran akhir
-  paymentDeadline         DateTime?                          // Tenggat pembayaran
+  paymentDeadline         DateTime? // Tenggat pembayaran
   createdAt               DateTime                @default(now())
   updatedAt               DateTime                @updatedAt
   statusStockConfirmation StockConfirmationStatus @default(WAITING_CONFIRMATION)
@@ -178,17 +178,8 @@
 }
 
 model PurchaseOrderItems {
-  id                     String         @id @default(cuid())
+  id                     String  @id @default(cuid())
   quantity               Float
-<<<<<<< HEAD
-  price                  Float          @default(0)
-  totalPrice             Float          @default(0)
-  notesStockConfirmation String?
-  purchaseOrderId        String
-  productId              String
-  product                Products       @relation(fields: [productId], references: [id])
-  purchaseOrder          PurchaseOrders @relation(fields: [purchaseOrderId], references: [id], onDelete: Cascade)
-=======
   price                  Float   @default(0) // Harga per unit saat PO dibuat (price snapshot)
   discount               Float   @default(0) // Potongan per item
   totalPrice             Float   @default(0) // Total harga untuk item ini (quantity * (price - discount))
@@ -200,22 +191,21 @@
 
   productId String
   product   Products @relation(fields: [productId], references: [id])
->>>>>>> 4123a779
 
   @@map("purchase_order_items")
 }
 
 model Orders {
-  id                   String           @id @default(cuid())
-  orderNumber          String           @unique
-  orderDate            DateTime         @default(now())
+  id                   String      @id @default(cuid())
+  orderNumber          String      @unique
+  orderDate            DateTime    @default(now())
   dueDate              DateTime
   deliveryDate         DateTime?
-  status               OrderStatus      @default(NEW)
-  totalAmount          Float            @default(0)
+  status               OrderStatus @default(NEW)
+  totalAmount          Float       @default(0)
   notes                String?
-  createdAt            DateTime         @default(now())
-  updatedAt            DateTime         @updatedAt
+  createdAt            DateTime    @default(now())
+  updatedAt            DateTime    @updatedAt
   customerId           String
   salesId              String
   adminNotes           String?
@@ -223,34 +213,25 @@
   completedAt          DateTime?
   confirmedAt          DateTime?
   confirmedBy          String?
-  requiresConfirmation Boolean          @default(false)
-<<<<<<< HEAD
-  discount             Float            @default(0)
-  shippingCost         Float            @default(0)
-  deliveryAddress      String
-  deliveryCity         String?
-  deliveryPostalCode   String?
-  deliveryNotesOrder   String?
-=======
-  
+  requiresConfirmation Boolean     @default(false)
+
   // Tambahan berdasarkan diskusi
-  discount             Float            @default(0) // Diskon di level order
-  discountType         DiscountType?    @default(TOTAL) // Jenis diskon: PER_ITEM atau TOTAL  
-  shippingCost         Float            @default(0) // Biaya pengiriman di level order
-  paymentDeadline      DateTime?        // Tenggat pembayaran
-  deliveryAddress      String           // Alamat pengiriman spesifik untuk order ini
-  deliveryCity         String?          // Kota pengiriman (opsional)
-  deliveryPostalCode   String?          // Kode pos pengiriman (opsional)
-  deliveryNotesOrder   String?          // Catatan khusus untuk pengiriman dari sisi order
-
->>>>>>> 4123a779
-  deliveryNotes        DeliveryNotes?
-  orderItems           OrderItems[]
-  customer             Customers        @relation(fields: [customerId], references: [id])
-  sales                Users            @relation(fields: [salesId], references: [id])
-  purchaseOrders       PurchaseOrders[]
-  salesReturns         SalesReturns[]
-  StockMovements       StockMovements[]
+  discount           Float         @default(0) // Diskon di level order
+  discountType       DiscountType? @default(TOTAL) // Jenis diskon: PER_ITEM atau TOTAL  
+  shippingCost       Float         @default(0) // Biaya pengiriman di level order
+  paymentDeadline    DateTime? // Tenggat pembayaran
+  deliveryAddress    String // Alamat pengiriman spesifik untuk order ini
+  deliveryCity       String? // Kota pengiriman (opsional)
+  deliveryPostalCode String? // Kode pos pengiriman (opsional)
+  deliveryNotesOrder String? // Catatan khusus untuk pengiriman dari sisi order
+
+  deliveryNotes  DeliveryNotes?
+  orderItems     OrderItems[]
+  customer       Customers        @relation(fields: [customerId], references: [id])
+  sales          Users            @relation(fields: [salesId], references: [id])
+  salesReturns   SalesReturns[]
+  StockMovements StockMovements[]
+  purchaseOrders PurchaseOrders[]
 
   @@map("orders")
 }
@@ -707,20 +688,13 @@
 }
 
 enum PreparationStatus {
-<<<<<<< HEAD
-  WAITING_PREPARATION
-  PREPARING
-  READY_FOR_DELIVERY
-  CANCELLED_PREPARATION
-=======
   WAITING_PREPARATION // Menunggu barang disiapkan gudang
-  PREPARING           // Sedang disiapkan
-  READY_FOR_DELIVERY  // Barang sudah disiapkan & siap kirim
+  PREPARING // Sedang disiapkan
+  READY_FOR_DELIVERY // Barang sudah disiapkan & siap kirim
   CANCELLED_PREPARATION // Pembatalan persiapan
 }
 
 enum DiscountType {
   PER_ITEM // Diskon per item
-  TOTAL    // Diskon total order
->>>>>>> 4123a779
+  TOTAL // Diskon total order
 }