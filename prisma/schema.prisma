--- conflicted
+++ resolved
@@ -88,7 +88,6 @@
 }
 
 model Users {
-<<<<<<< HEAD
   id                    String              @id @default(cuid())
   email                 String              @unique
   name                  String
@@ -109,32 +108,11 @@
   stockOpnames          StockOpnames[] // Tambahan: Siapa yang melakukan Stok Opname
   processedSalesReturns SalesReturns[]      @relation("AdminProcessor") // Tambahan: Admin yg proses retur
   requestedSalesReturns SalesReturns[]      @relation("SalesRequester") // Tambahan: Sales yg request retur
+  salesTargets            SalesTargets[]        // Sales targets assigned to this user
   ProductionLogs        ProductionLogs[]
   ManagementStocks      ManagementStocks[]
   PurchaseOrders        PurchaseOrders[]    @relation("CreatedPurchaseOrders")
-=======
-  id                      String                @id @default(cuid())
-  email                   String                @unique
-  name                    String
-  password                String
-  role                    UserRole              @default(SALES)
-  phone                   String?
-  address                 String?
-  isActive                Boolean               @default(true)
-  createdAt               DateTime              @default(now())
-  updatedAt               DateTime              @updatedAt
-  customerVisits          CustomerVisits[]
-  deliveryNotes           DeliveryNotes[]
-  fieldVisits             FieldVisit[]
-  orders                  Orders[]
-  stockMovements          StockMovements[]
-  transactions            Transactions[]
-  userNotifications       UserNotifications[]
-  stockOpnames            StockOpnames[]        // Tambahan: Siapa yang melakukan Stok Opname
-  processedSalesReturns   SalesReturns[]        @relation("AdminProcessor") // Tambahan: Admin yg proses retur
-  requestedSalesReturns   SalesReturns[]        @relation("SalesRequester") // Tambahan: Sales yg request retur
-  salesTargets            SalesTargets[]        // Sales targets assigned to this user
->>>>>>> fee3a3fc
+
 
   @@map("users")
 }
@@ -648,7 +626,6 @@
   RECONCILED
 }
 
-<<<<<<< HEAD
 // Enum ini tidak berubah
 enum ProductionStatus {
   IN_PROGRESS
@@ -668,10 +645,10 @@
   READY_FOR_DELIVERY // Barang sudah siap untuk dikirim
   COMPLETED // Sudah dikirim (Surat Jalan telah dibuat)
   CANCELLED // Dibatalkan
-=======
+}
+
 enum TargetType {
   MONTHLY
   QUARTERLY
   YEARLY
->>>>>>> fee3a3fc
 }