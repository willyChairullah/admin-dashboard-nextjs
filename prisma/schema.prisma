// schema.prisma

generator client {
  provider = "prisma-client-js"
  output   = "../src/generated/prisma"
}

datasource db {
  provider = "postgresql"
  url      = env("DATABASE_URL")
}

// ==========================================
// Models (Tabel Database)
// ==========================================

model attendance {
  id             Int              @id @default(autoincrement())
  userId         String
  attendanceDate DateTime
  checkIn        DateTime?
  checkOut       DateTime?
  workHours      Decimal          @db.Decimal(4, 2) @default(0)
  status         AttendanceStatus @default(present)
  notes          String?
  createdAt      DateTime         @default(now())
  updatedAt      DateTime         @updatedAt

  user users @relation(fields: [userId], references: [id])

  @@unique([userId, attendanceDate])
}

model categories {
  id          String     @id @default(cuid())
  name        String     @unique
  description String?
  isActive    Boolean    @default(true)
  createdAt   DateTime   @default(now())
  updatedAt   DateTime   @updatedAt

  products products[]
}

<<<<<<< HEAD
model Store {
  id        String   @id @default(cuid())
  name      String
  address   String
  phone     String?
  latitude  Float?
  longitude Float?
  createdAt DateTime @default(now())
  updatedAt DateTime @updatedAt

  // Relations
  fieldVisits FieldVisit[]

  @@map("stores")
}

model SalesRepresentative {
  id         String   @id @default(cuid())
  name       String
  email      String   @unique
  phone      String?
  employeeId String   @unique
  territory  String[] @default([])
  target     Float    @default(0)
  achieved   Float    @default(0)
  createdAt  DateTime @default(now())
  updatedAt  DateTime @updatedAt

  // Relations
  fieldVisits FieldVisit[]

  @@map("sales_representatives")
}

model FieldVisit {
  id           String    @id @default(cuid())
  salesRepId   String
  storeId      String?
  storeName    String? // For new stores not in Store table
  storeAddress String? // For new stores not in Store table
  visitDate    DateTime  @default(now())
  checkInTime  DateTime  @default(now())
  checkOutTime DateTime?
  latitude     Float
  longitude    Float
  photos       String[]  @default([])
  notes        String?
  visitPurpose String
  result       String?
  createdAt    DateTime  @default(now())
  updatedAt    DateTime  @updatedAt

  // Relations
  salesRep SalesRepresentative @relation(fields: [salesRepId], references: [id], onDelete: Cascade)
  store    Store?              @relation(fields: [storeId], references: [id], onDelete: SetNull)

  @@map("field_visits")
}

model customer_visits {
  id         String    @id
=======
model customers {
  id          String   @id @default(cuid())
  code        String   @unique
  name        String
  email       String?  @unique
  phone       String?
  address     String
  city        String
  latitude    Float?
  longitude   Float?
  creditLimit Float    @default(0)
  isActive    Boolean  @default(true)
  createdAt   DateTime @default(now())
  updatedAt   DateTime @updatedAt

  customerVisits customerVisits[]
  deliveryNotes  deliveryNotes[]
  invoices       invoices[]
  orders         orders[]
}

model customerVisits {
  id         String    @id @default(cuid())
>>>>>>> c5450c55
  visitDate  DateTime  @default(now())
  latitude   Float
  longitude  Float
  notes      String?
  photoUrl   String?
  createdAt  DateTime  @default(now())
  updatedAt  DateTime  @updatedAt
  customerId String
  salesId    String

  customer customers @relation(fields: [customerId], references: [id])
  sales    users     @relation(fields: [salesId], references: [id])
}

model deliveryNotes {
  id              String         @id @default(cuid())
  deliveryNumber  String         @unique
  deliveryDate    DateTime       @default(now())
  status          DeliveryStatus @default(PENDING)
  driverName      String
  vehicleNumber   String
  notes           String?
  createdAt       DateTime       @default(now())
  updatedAt       DateTime       @updatedAt
  customerId      String
  orderId         String         @unique
  warehouseUserId String

  customer      customers @relation(fields: [customerId], references: [id])
  order         orders    @relation(fields: [orderId], references: [id])
  warehouseUser users     @relation(fields: [warehouseUserId], references: [id])
}

model financialRecord {
  id                Int             @id @default(autoincrement())
  transactionNumber String          @unique
  transactionDate   DateTime        @default(now())
  transactionType   TransactionType
  category          String
  amount            Decimal         @db.Decimal(15, 2)
  description       String
  referenceType     String? // e.g., "INVOICE", "EXPENSE"
  referenceId       String? // e.g., id dari invoice
  createdBy         String
  createdAt         DateTime        @default(now())
  updatedAt         DateTime        @updatedAt

  createdByUser users @relation(fields: [createdBy], references: [id])
}

model invoices {
  id              String        @id @default(cuid())
  invoiceNumber   String        @unique
  invoiceDate     DateTime      @default(now())
  dueDate         DateTime
  status          InvoiceStatus @default(DRAFT)
  subtotal        Float         @default(0)
  tax             Float         @default(0)
  totalAmount     Float         @default(0)
  paidAmount      Float         @default(0)
  remainingAmount Float         @default(0)
  notes           String?
  createdAt       DateTime      @default(now())
  updatedAt       DateTime      @updatedAt
  customerId      String
  orderId         String?       @unique

  invoiceItems invoiceItems[]
  customer     customers    @relation(fields: [customerId], references: [id])
  order        orders?      @relation(fields: [orderId], references: [id])
  payments     payments[]
}

model invoiceItems {
  id         String   @id @default(cuid())
  quantity   Float
  price      Float
  totalPrice Float
  createdAt  DateTime @default(now())
  updatedAt  DateTime @updatedAt
  invoiceId  String
  productId  String

  invoice invoices @relation(fields: [invoiceId], references: [id], onDelete: Cascade)
  product products @relation(fields: [productId], references: [id])
}

model notifications {
  id        String   @id @default(cuid())
  title     String
  message   String
  type      String // e.g., 'INFO', 'WARNING', 'NEW_ORDER'
  isGlobal  Boolean  @default(false)
  isRead    Boolean  @default(false)
  createdAt DateTime @default(now())
  updatedAt DateTime @updatedAt

  userNotifications userNotifications[]
}

model orders {
  id           String      @id @default(cuid())
  orderNumber  String      @unique
  orderDate    DateTime    @default(now())
  deliveryDate DateTime?
  status       OrderStatus @default(NEW)
  totalAmount  Float       @default(0)
  notes        String?
  createdAt    DateTime    @default(now())
  updatedAt    DateTime    @updatedAt
  customerId   String
  salesId      String

  deliveryNote deliveryNotes?
  invoice      invoices?
  orderItems   orderItems[]
  customer     customers   @relation(fields: [customerId], references: [id])
  sales        users       @relation(fields: [salesId], references: [id])
}

model orderItems {
  id         String   @id @default(cuid())
  quantity   Float
  price      Float
  totalPrice Float
  createdAt  DateTime @default(now())
  updatedAt  DateTime @updatedAt
  orderId    String
  productId  String

<<<<<<< HEAD
model orders {
  id                   String          @id
  orderNumber          String          @unique
  orderDate            DateTime        @default(now())
  deliveryDate         DateTime?
  status               OrderStatus     @default(NEW)
  totalAmount          Float           @default(0)
  notes                String?
  adminNotes           String? // Added for admin notes
  confirmedAt          DateTime? // Added for admin confirmation
  confirmedBy          String? // Added for tracking who confirmed
  requiresConfirmation Boolean         @default(false) // Added to flag orders needing confirmation
  completedAt          DateTime?
  canceledAt           DateTime?
  createdAt            DateTime        @default(now())
  updatedAt            DateTime
  customerId           String
  salesId              String
  delivery_notes       delivery_notes?
  invoices             invoices?
  order_items          order_items[]
  customers            customers       @relation(fields: [customerId], references: [id])
  users                users           @relation(fields: [salesId], references: [id])
=======
  order   orders   @relation(fields: [orderId], references: [id], onDelete: Cascade)
  product products @relation(fields: [productId], references: [id])
>>>>>>> c5450c55
}

model payments {
  id              Int           @id @default(autoincrement())
  paymentNumber   String        @unique
  invoiceId       String
  paymentDate     DateTime      @default(now())
  amount          Decimal       @db.Decimal(15, 2)
  paymentMethod   PaymentMethod
  referenceNumber String?
  status          PaymentStatus @default(pending)
  notes           String?
  processedBy     String
  createdAt       DateTime      @default(now())
  updatedAt       DateTime      @updatedAt

  invoice         invoices @relation(fields: [invoiceId], references: [id])
  processedByUser users    @relation(fields: [processedBy], references: [id])
}

/// MODIFIED: Relasi ke supplier dan tabel terkait supplier dihapus.
/// Ditambahkan relasi ke productionOrderItems untuk melacak kapan produk ini diminta untuk diproduksi.
model products {
  id           String   @id @default(cuid())
  code         String   @unique
  name         String
  description  String?
  unit         String // e.g., 'Box', 'Pcs', 'Ton'
  price        Float    // Harga Jual
  cost         Float    // Biaya Produksi
  minStock     Int      @default(0)
  currentStock Int      @default(0)
  isActive     Boolean  @default(true)
  createdAt    DateTime @default(now())
  updatedAt    DateTime @updatedAt
  categoryId   String

  invoiceItems         invoiceItems[]
  orderItems           orderItems[]
  category             categories           @relation(fields: [categoryId], references: [id])
  stockMovements       stockMovements[]
  stockOpnameItems     stockOpnameItem[]
  productionOrderItems productionOrderItems[]
}

/// NEW: Tabel untuk permintaan produksi internal (PO Internal) saat stok di gudang habis.
model productionOrders {
  id                     String           @id @default(cuid())
  productionOrderNumber  String           @unique
  requestDate            DateTime         @default(now())
  expectedCompletionDate DateTime?
  status                 ProductionStatus @default(PENDING)
  notes                  String?
  createdAt              DateTime         @default(now())
  updatedAt              DateTime         @updatedAt
  requestedById          String

  requestedByUser      users                  @relation(fields: [requestedById], references: [id])
  productionOrderItems productionOrderItems[]
}

/// NEW: Tabel detail untuk productionOrders, berisi produk apa saja yang harus dibuat.
model productionOrderItems {
  id                String   @id @default(cuid())
  quantityToProduce Float
  createdAt         DateTime @default(now())
  updatedAt         DateTime @updatedAt
  productionOrderId String
  productId         String

  productionOrder productionOrders @relation(fields: [productionOrderId], references: [id], onDelete: Cascade)
  product         products         @relation(fields: [productId], references: [id])
}


model settings {
  id          String   @id @default(cuid())
  key         String   @unique
  value       String
  description String?
  createdAt   DateTime @default(now())
  updatedAt   DateTime @updatedAt
}

model stockMovements {
  id            String            @id @default(cuid())
  movementDate  DateTime          @default(now())
  type          StockMovementType
  quantity      Float
  previousStock Int
  newStock      Int
  reference     String? // Bisa diisi orderNumber atau productionOrderNumber
  notes         String?
  createdAt     DateTime          @default(now())
  updatedAt     DateTime          @updatedAt
  productId     String
  userId        String

  product products @relation(fields: [productId], references: [id])
  user    users    @relation(fields: [userId], references: [id])
}

model stockOpname {
  id           Int        @id @default(autoincrement())
  opnameNumber String     @unique
  opnameDate   DateTime   @default(now())
  conductedBy  String
  status       OpnameStatus @default(in_progress)
  notes        String?
  createdAt    DateTime   @default(now())
  updatedAt    DateTime   @updatedAt

  conductedByUser  users             @relation(fields: [conductedBy], references: [id])
  stockOpnameItems stockOpnameItem[]
}

model stockOpnameItem {
  id            Int     @id @default(autoincrement())
  opnameId      Int
  productId     String
  systemStock   Int
  physicalStock Int
  difference    Int
  notes         String?

  stockOpname stockOpname @relation(fields: [opnameId], references: [id], onDelete: Cascade)
  product     products    @relation(fields: [productId], references: [id])
}

model transactions {
  id              String          @id @default(cuid())
  transactionDate DateTime        @default(now())
  type            TransactionType
  amount          Float
  description     String
  category        String
  reference       String?
  createdAt       DateTime        @default(now())
  updatedAt       DateTime        @updatedAt // FIXED: Added @updatedAt
  userId          String?

  user    users?   @relation(fields: [userId], references: [id])
  // supplierId      String?
  // supplier suppliers? @relation(fields: [supplierId], references: [id])
}

model userNotifications {
  id             String   @id @default(cuid())
  isRead         Boolean  @default(false)
  readAt         DateTime?
  createdAt      DateTime @default(now())
  userId         String
  notificationId String

  notification notifications @relation(fields: [notificationId], references: [id], onDelete: Cascade)
  user         users         @relation(fields: [userId], references: [id], onDelete: Cascade)

  @@unique([userId, notificationId])
}

/// MODIFIED: Ditambahkan relasi ke `productionOrders` untuk melacak siapa yang me-request produksi.
model users {
  id         String   @id @default(cuid())
  email      String   @unique
  name       String
  password   String
  role       UserRole @default(SALES)
  phone      String?
  address    String?
  isActive   Boolean  @default(true)
  createdAt  DateTime @default(now())
  updatedAt  DateTime @updatedAt

  attendances       attendance[]
  customerVisits    customerVisits[]
  deliveryNotes     deliveryNotes[]
  financialRecords  financialRecord[]
  orders            orders[]
  payments          payments[]
  transactions      transactions[]
  stockMovements    stockMovements[]
  stockOpnames      stockOpname[]
  userNotifications userNotifications[]
  productionOrders  productionOrders[]
}

// =================================================================
// Enums
// =================================================================

enum DeliveryStatus {
  PENDING
  IN_TRANSIT
  DELIVERED
  CANCELLED
}

enum InvoiceStatus {
  DRAFT
  SENT
  PAID
  OVERDUE
  CANCELLED
}

enum OrderStatus {
  NEW
  PENDING_CONFIRMATION
  IN_PROCESS
  PROCESSING
  COMPLETED
  CANCELLED
  CANCELED
}

enum StockMovementType {
  IN
  OUT
  ADJUSTMENT
}

enum TransactionType {
  INCOME
  EXPENSE
}

enum UserRole {
  OWNER
  ADMIN
  SALES
  WAREHOUSE
}

enum PaymentMethod {
  cash
  bank_transfer
  credit_card
  check
}

enum PaymentStatus {
  pending
  completed
  failed
  cancelled
}

enum AttendanceStatus {
  present
  absent
  late
  early_leave
}

enum OpnameStatus {
  in_progress
  completed
  cancelled
}

enum ProductionStatus {
  PENDING
  IN_PROGRESS
  COMPLETED
  CANCELLED
}<|MERGE_RESOLUTION|>--- conflicted
+++ resolved
@@ -42,7 +42,6 @@
   products products[]
 }
 
-<<<<<<< HEAD
 model Store {
   id        String   @id @default(cuid())
   name      String
@@ -102,9 +101,6 @@
   @@map("field_visits")
 }
 
-model customer_visits {
-  id         String    @id
-=======
 model customers {
   id          String   @id @default(cuid())
   code        String   @unique
@@ -128,7 +124,6 @@
 
 model customerVisits {
   id         String    @id @default(cuid())
->>>>>>> c5450c55
   visitDate  DateTime  @default(now())
   latitude   Float
   longitude  Float
@@ -259,7 +254,6 @@
   orderId    String
   productId  String
 
-<<<<<<< HEAD
 model orders {
   id                   String          @id
   orderNumber          String          @unique
@@ -283,10 +277,9 @@
   order_items          order_items[]
   customers            customers       @relation(fields: [customerId], references: [id])
   users                users           @relation(fields: [salesId], references: [id])
-=======
   order   orders   @relation(fields: [orderId], references: [id], onDelete: Cascade)
   product products @relation(fields: [productId], references: [id])
->>>>>>> c5450c55
+
 }
 
 model payments {
