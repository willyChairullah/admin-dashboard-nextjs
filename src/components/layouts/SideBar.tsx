"use client";

import { useState, useEffect, useMemo, useRef } from "react";
import Link from "next/link";
import { usePathname } from "next/navigation";
import Image from "next/image";
import { useCurrentUser, filterMenuByRole } from "@/hooks/useCurrentUser";

interface MenuItem {
  id: string;
  label: string;
  icon: string;
  href: string;
  children: MenuItem[];
  roles?: string[]; // Added roles property
}

interface SideBarProps {
  isCollapsed: boolean;
  onToggle: () => void;
  isMobile?: boolean;
}

interface MenuItemComponentProps {
  item: MenuItem;
  level?: number;
  shouldShowExpanded: boolean;
  isActive: boolean;
  onItemClick: () => void;
}

const MenuItemComponent: React.FC<MenuItemComponentProps> = ({
  item,
  level = 0,
  shouldShowExpanded,
  isActive,
  onItemClick,
}) => {
  const [isSubMenuOpen, setIsSubMenuOpen] = useState(false);
  const pathname = usePathname(); // Move hook to top level
  const hasChildren = item.children && item.children.length > 0;
  const paddingLeft = level > 0 ? `${8 + level * 16}px` : "12px";
  const submenuRef = useRef<HTMLUListElement>(null); // Tambahkan useRef
  const [submenuHeight, setSubmenuHeight] = useState<number | undefined>(0); // State untuk tinggi

  // Gunakan useEffect untuk membuka sub-menu jika ada sub-item yang aktif
  useEffect(() => {
    if (
      hasChildren &&
      item.children.some(child => pathname.startsWith(child.href))
    ) {
      setIsSubMenuOpen(true);
    }
  }, [pathname, hasChildren, item.children]);

  useEffect(() => {
    // Jika sub-menu terbuka, atur tinggi ke tinggi asli, jika tidak, atur ke 0
    if (isSubMenuOpen) {
      setSubmenuHeight(submenuRef.current?.scrollHeight || 0);
    } else {
      setSubmenuHeight(0);
    }
  }, [isSubMenuOpen]);

  // Juga pastikan sub-menu terbuka jika path-nya cocok
  useEffect(() => {
    if (
      hasChildren &&
<<<<<<< HEAD
      item.children.some(
        (child) =>
          pathname === child.href || pathname.startsWith(child.href + "/")
      )
=======
      item.children.some(child => pathname.startsWith(child.href))
>>>>>>> 4123a779
    ) {
      setIsSubMenuOpen(true);
    }
  }, [pathname, hasChildren, item.children]);

  const toggleSubMenu = () => {
    if (hasChildren) {
      setIsSubMenuOpen(!isSubMenuOpen);
    }
  };

  return (
    <>
      <li>
        {hasChildren ? (
          <button
            onClick={toggleSubMenu}
            className={`w-full flex items-center justify-between px-3 py-3 rounded-lg transition-colors ${
              isActive
                ? "bg-blue-100 dark:bg-blue-900 text-blue-600 dark:text-blue-400"
                : "text-gray-700 dark:text-gray-300 hover:bg-gray-100 dark:hover:bg-gray-700"
            }`}
            style={{ paddingLeft }}
          >
            <div className="flex items-center">
              <span className="text-xl flex-shrink-0">{item.icon}</span>
              {shouldShowExpanded && (
                <span className="ml-3 font-medium whitespace-nowrap overflow-hidden">
                  {item.label}
                </span>
              )}
            </div>
            {shouldShowExpanded && hasChildren && (
              <span
                className={`transform transition-transform ${
                  isSubMenuOpen ? "rotate-90" : ""
                }`}
              >
                ▶
              </span>
            )}
          </button>
        ) : (
          <Link
            href={item.href}
            className={`flex items-center px-3 py-3 rounded-lg transition-colors ${
              isActive
                ? "bg-blue-100 dark:bg-blue-900 text-blue-600 dark:text-blue-400"
                : "text-gray-700 dark:text-gray-300 hover:bg-gray-100 dark:hover:bg-gray-700"
            }`}
            title={!shouldShowExpanded ? item.label : undefined}
            onClick={onItemClick}
            style={{ paddingLeft }}
          >
            <span className="text-xl flex-shrink-0">{item.icon}</span>
            {shouldShowExpanded && (
              <span className="ml-3 font-medium whitespace-nowrap overflow-hidden">
                {item.label}
              </span>
            )}
          </Link>
        )}
      </li>

<<<<<<< HEAD
      {/* Animated submenu container */}
      {hasChildren && shouldShowExpanded && (
        <div
          className="overflow-hidden transition-all duration-300 ease-in-out"
          style={{
            height: `${submenuHeight}px`,
          }}
        >
          <div ref={submenuRef} className="space-y-1 pt-1">
            {item.children?.map((child) => {
              const isChildActive =
                pathname === child.href ||
                pathname.startsWith(child.href + "/");
              return (
                <MenuItemComponent
                  key={child.id}
                  item={child}
                  level={level + 1}
                  shouldShowExpanded={shouldShowExpanded}
                  isActive={isChildActive}
                  onItemClick={onItemClick}
                  activeSubMenu={activeSubMenu}
                  setActiveSubMenu={setActiveSubMenu}
                  parentId={item.id}
                />
              );
            })}
          </div>
        </div>
=======
      {/* Render children if expanded */}
      {hasChildren && isSubMenuOpen && shouldShowExpanded && (
        <ul className="space-y-1">
          {item.children?.map(child => {
            const isChildActive =
              pathname === child.href || pathname.startsWith(child.href + "/");
            return (
              <MenuItemComponent
                key={child.id}
                item={child}
                level={level + 1}
                shouldShowExpanded={shouldShowExpanded}
                isActive={isChildActive}
                onItemClick={onItemClick}
              />
            );
          })}
        </ul>
>>>>>>> 4123a779
      )}
    </>
  );
};

export default function SideBar({
  isCollapsed,
  onToggle,
  isMobile = false,
}: SideBarProps) {
  const pathname = usePathname();
  const [isHovered, setIsHovered] = useState(false);
  const [hoverTimeout, setHoverTimeout] = useState<NodeJS.Timeout | null>(null);
  const { user, loading } = useCurrentUser();

  // Static menu data with roles added
  const allMenuItems = useMemo(() => {
    return [
      {
        id: "dashboard",
        label: "Dashboard",
        icon: "🏠",
        href: "/",
        children: [],
        roles: ["OWNER"], // Added roles
      },
      {
        id: "sales",
        label: "Sales",
        icon: "🛒",
        href: "#",
        roles: ["SALES", "ADMIN", "OWNER"], // Added roles
        children: [
          {
            id: "sales-dashboard",
            label: "Sales Dashboard",
            icon: "📊",
            href: "/sales",
            children: [],
            roles: ["SALES", "OWNER"],
          },
          {
            id: "sales-field",
            label: "Sales Field (SF)",
            icon: "📝",
            href: "/sales/fields",
            children: [],
            roles: ["SALES", "OWNER"],
          },
          {
            id: "field-visits",
            label: "Field Visits",
            icon: "🚚",
            href: "/sales/field-visits",
            children: [],
            roles: ["SALES", "OWNER"],
          },
          {
            id: "orders",
            label: "Orders",
            icon: "📦",
            href: "/sales/orders",
            children: [],
            roles: ["SALES", "OWNER"],
          },
          {
            id: "order-history",
            label: "Order History",
            icon: "📜",
            href: "/sales/order-history",
            children: [],
            roles: ["SALES", "OWNER"],
          },
          {
            id: "Invoice",
            label: "Invoice",
            icon: "📜",
            href: "/sales/invoice",
            children: [],
            roles: ["OWNER", "ADMIN"],
          },
          {
            id: "daftar-po",
            label: "Daftar PO",
            icon: "📋",
            href: "/sales/daftar-po",
            children: [],
            roles: ["OWNER", "ADMIN"],
          },
        ],
      },
      {
        id: "inventory",
        label: "Inventory",
        icon: "📦",
        href: "#",
        roles: ["WAREHOUSE", "ADMIN", "OWNER"], // Added roles
        children: [
          {
            id: "stock-dashboard",
            label: "Stock Dashboard",
            icon: "📊",
            href: "/inventory/dashboard",
            children: [],
            roles: ["WAREHOUSE", "ADMIN", "OWNER"],
          },
          {
            id: "konfirmasi-stok",
            label: "Konfirmasi Stok",
            icon: "📋",
            href: "/inventory/konfirmasi-stok",
            children: [],
            roles: ["WAREHOUSE", "ADMIN", "OWNER"],
          },
          {
            id: "Produksi",
            label: "Produksi",
            icon: "🏭",
            href: "/inventory/produksi",
            children: [],
            roles: ["WAREHOUSE", "ADMIN", "OWNER"],
          },
          {
            id: "manajemen-stok",
            label: "Stok Manajemen",
            icon: "⚖️",
            href: "/inventory/manajemen-stok",
            children: [],
            roles: ["WAREHOUSE", "ADMIN", "OWNER"],
          },
          {
            id: "stok-opname",
            label: "Stok Opname",
            icon: "🔍",
            href: "/inventory/stok-opname",
            children: [],
            roles: ["WAREHOUSE", "ADMIN", "OWNER"],
          },
        ],
      },
      {
        id: "purchasing",
        label: "Purchasing",
        icon: "🛍️",
        href: "#",
        roles: ["ADMIN", "OWNER"], // Added roles
        children: [
          {
            id: "purchase-order",
            label: "Purchase Order (PO)",
            icon: "📜",
            href: "/purchasing/orders",
            children: [],
            roles: ["ADMIN", "OWNER"],
          },
          {
            id: "po-payments",
            label: "PO Payments",
            icon: "💰",
            href: "/purchasing/payments",
            children: [],
            roles: ["ADMIN", "OWNER"],
          },
        ],
      },
      {
        id: "finance",
        label: "Finance",
        icon: "💰",
        href: "#",
        roles: ["ADMIN", "OWNER"], // Added roles
        children: [
          {
<<<<<<< HEAD
            id: "financial-dashboard",
            label: "Financial Dashboard",
            icon: "📊",
            href: "/management/finance",
=======
            id: "revenue",
            label: "Revenue",
            icon: "📈",
            href: "/finance/revenue",
>>>>>>> 4123a779
            children: [],
            roles: ["ADMIN", "OWNER"],
          },
          {
<<<<<<< HEAD
            id: "cash-flow",
            label: "Cash Flow",
            icon: "💵",
            href: "/management/finance/cash-flow",
            children: [],
            roles: ["ADMIN", "OWNER"],
          },
          {
            id: "profitability",
            label: "Profitability",
            icon: "📈",
            href: "/management/finance/profitability",
            children: [],
            roles: ["ADMIN", "OWNER"],
          },
          {
            id: "revenue-analytics",
            label: "Revenue Analytics",
            icon: "📊",
            href: "/management/finance/revenue-analytics",
            children: [],
            roles: ["ADMIN", "OWNER"],
          },
          {
            id: "kpi-metrics",
            label: "KPI Metrics",
            icon: "📊",
            href: "/management/finance/kpi-metrics",
=======
            id: "expenses",
            label: "Expenses",
            icon: "📉",
            href: "/finance/expenses",
>>>>>>> 4123a779
            children: [],
            roles: ["ADMIN", "OWNER"],
          },
        ],
      },
      {
        id: "hr",
        label: "HR",
        icon: "👥",
        href: "#",
        roles: ["ADMIN", "OWNER"], // Added roles
        children: [
          {
            id: "attendance",
            label: "Attendance",
            icon: "📅",
            href: "/hr/attendance",
            children: [],
            roles: ["ADMIN", "OWNER"],
          },
        ],
      },
      {
        id: "settings",
        label: "Settings",
        icon: "⚙️",
        href: "#",
        roles: ["ADMIN", "OWNER"], // Added roles
        children: [
          {
            id: "user-management",
            label: "User Management",
            icon: "👤",
            href: "/settings/users",
            children: [],
            roles: ["ADMIN", "OWNER"],
          },
          {
            id: "roles",
            label: "Roles",
            icon: "🔑",
            href: "/settings/roles",
            children: [],
            roles: ["ADMIN", "OWNER"],
          },
          {
            id: "permissions",
            label: "Permissions",
            icon: "🔒",
            href: "/settings/permissions",
            children: [],
            roles: ["ADMIN", "OWNER"],
          },
        ],
      },
      {
        id: "management",
        label: "Management",
        icon: "📊",
        href: "/management",
        roles: ["ADMIN", "OWNER"],
        children: [
          {
            id: "kategori",
            label: "Kategori",
            icon: "🏷️",
            href: "/management/kategori",
            children: [],
            roles: ["ADMIN", "OWNER"],
          },
          {
            id: "produk",
            label: "Produk",
            icon: "📦",
            href: "/management/produk",
            children: [],
            roles: ["ADMIN", "OWNER"],
          },
          {
            id: "me",
            label: "Me (Demo)",
            icon: "👤",
            href: "/management/me",
            children: [],
            roles: ["ADMIN"],
          },
          {
            id: "users",
            label: "Users",
            icon: "👥",
            href: "/management/users",
            children: [],
            roles: ["ADMIN", "OWNER"],
          },
          {
            id: "sales-target",
            label: "Sales Target",
            icon: "🎯",
            href: "/management/sales-target",
            children: [],
            roles: ["ADMIN", "OWNER"],
          },
          {
            id: "field-visits",
            label: "Field Visit Logs",
            icon: "📍",
            href: "/management/field-visits",
            children: [],
            roles: ["ADMIN", "OWNER"],
          },
        ],
      },
    ];
  }, []);

  // Filter menu items based on user role
  const menuItems = useMemo(() => {
    if (loading || !user?.role) return [];
    return filterMenuByRole(allMenuItems, user.role);
  }, [allMenuItems, user?.role, loading]);

  // Determine if sidebar should show expanded content
  const shouldShowExpanded = isMobile
    ? !isCollapsed
    : !isCollapsed || isHovered;

  const handleMouseEnter = () => {
    if (!isMobile) {
      if (hoverTimeout) {
        clearTimeout(hoverTimeout);
        setHoverTimeout(null);
      }
      setIsHovered(true);
    }
  };

  const handleMouseLeave = () => {
    if (!isMobile) {
      const timeout = setTimeout(() => {
        setIsHovered(false);
      }, 200);
      setHoverTimeout(timeout);
    }
  };

  const handleItemClick = () => {
    // Close sidebar on mobile after navigation
    if (isMobile) {
      onToggle();
    }
  };

  // Cleanup timeout on unmount
  useEffect(() => {
    return () => {
      if (hoverTimeout) {
        clearTimeout(hoverTimeout);
      }
    };
  }, [hoverTimeout]);

  return (
    <div
      className={`
        sidebar-transition bg-white dark:bg-gray-900 shadow-md overflow-y-scroll overflow-x-clip no-scrollbar 
        ${
          isMobile
            ? `mobile-sidebar w-[30vw] min-w-[240px] ${
                !isCollapsed ? "open" : ""
              }`
            : `transition-all duration-300 ${
                shouldShowExpanded ? "w-64" : "w-20"
              } h-screen border-r border-gray-200 dark:border-gray-700 relative`
        }
      `}
      onMouseEnter={handleMouseEnter}
      onMouseLeave={handleMouseLeave}
      style={{
        // When collapsed and hovered on desktop, make it appear above content
        ...(!isMobile &&
          isCollapsed &&
          isHovered && {
            position: "fixed",
            left: "0",
            top: "0",
            bottom: "0",
            zIndex: 50,
            boxShadow: "4px 0 20px rgba(0, 0, 0, 0.15)",
          }),
      }}
    >
      {/* Navbar Area in Sidebar */}
      <div className="h-18 p-4 border-gray-200 dark:border-gray-700 flex items-center bg-white dark:bg-gray-900">
        {shouldShowExpanded ? (
          <div className="flex items-center">
            <div className="w-10 h-10 rounded-full overflow-hidden bg-white dark:bg-gray-800 shadow-sm border border-gray-200 dark:border-gray-600 mr-3">
              <Image
                src="/logocv.svg"
                alt="Indana ERP Logo"
                width={40}
                height={40}
                className="w-full h-full object-cover"
              />
            </div>

            <h1 className="text-xl font-bold text-gray-800 dark:text-white">
              Indana ERP
            </h1>
          </div>
        ) : (
          <div className="flex justify-center w-full">
            <div className="w-8 h-8 rounded-full overflow-hidden bg-white dark:bg-gray-800 shadow-sm border border-gray-200 dark:border-gray-600">
              <Image
                src="/logocv.svg"
                alt="Indana ERP Logo"
                width={32}
                height={32}
                className="w-full h-full object-cover"
              />
            </div>
          </div>
        )}
      </div>

      {/* Floating Toggle Button - Only on Desktop */}
      {!isMobile && (
        <button
          onClick={onToggle}
          className="
          cursor-pointer absolute -right-4 top-9 z-[60] w-9 h-8 bg-white dark:bg-gray-800 border border-gray-200 dark:border-gray-700 rounded-xl shadow-lg hover:shadow-xl transition-all duration-200 flex items-center justify-center hover:bg-gray-50 dark:hover:bg-gray-700"
          style={{
            transform: "translateY(-50%)",
          }}
        >
          <span className="text-xs text-gray-600 dark:text-gray-300 font-bold">
            {isCollapsed ? ">|" : "|<"}
          </span>
        </button>
      )}

      {/* Menu Items */}
      <nav className="mt-4 flex-1 overflow-y-auto">
        {menuItems.length > 0 ? (
          <ul className="space-y-2 px-3">
            {menuItems.map((item: MenuItem) => {
              // --- PERUBAHAN DIMULAI DI SINI ---
              // Logika baru untuk isActive:
              // 1. Cek jika pathname sama persis
              // 2. Cek jika pathname dimulai dengan href (untuk sub-path)
              const isActive =
                pathname === item.href ||
                (item.href !== "#" && pathname.startsWith(item.href + "/")) ||
                (item.children &&
                  item.children.some(
                    (child: MenuItem) =>
                      child.href === pathname ||
                      pathname.startsWith(child.href + "/")
                  )) ||
                false;
              // --- PERUBAHAN BERAKHIR DI SINI ---

              return (
                <MenuItemComponent
                  key={item.id}
                  item={item}
                  shouldShowExpanded={shouldShowExpanded}
                  isActive={isActive}
                  onItemClick={handleItemClick}
                />
              );
            })}
          </ul>
        ) : (
          <div className="flex justify-center items-center h-screen pb-44">
            <div className="px-3 py-6 text-center">
              <p className="text-sm text-gray-500 dark:text-gray-400">
                {shouldShowExpanded ? "No accessible modules" : "🚫"}
              </p>
            </div>
          </div>
        )}
      </nav>

      {/* Footer */}
      {shouldShowExpanded && (
        <div className="mt-4 px-3 pb-3">
          <div className="bg-gray-50 dark:bg-gray-700 rounded-lg p-3">
            <p className="text-sm text-gray-600 dark:text-gray-400 text-center">
              © 2025 Indana ERP
            </p>
          </div>
        </div>
      )}
    </div>
  );
}
<|MERGE_RESOLUTION|>--- conflicted
+++ resolved
@@ -1,709 +1,632 @@
-"use client";
-
-import { useState, useEffect, useMemo, useRef } from "react";
-import Link from "next/link";
-import { usePathname } from "next/navigation";
-import Image from "next/image";
-import { useCurrentUser, filterMenuByRole } from "@/hooks/useCurrentUser";
-
-interface MenuItem {
-  id: string;
-  label: string;
-  icon: string;
-  href: string;
-  children: MenuItem[];
-  roles?: string[]; // Added roles property
-}
-
-interface SideBarProps {
-  isCollapsed: boolean;
-  onToggle: () => void;
-  isMobile?: boolean;
-}
-
-interface MenuItemComponentProps {
-  item: MenuItem;
-  level?: number;
-  shouldShowExpanded: boolean;
-  isActive: boolean;
-  onItemClick: () => void;
-}
-
-const MenuItemComponent: React.FC<MenuItemComponentProps> = ({
-  item,
-  level = 0,
-  shouldShowExpanded,
-  isActive,
-  onItemClick,
-}) => {
-  const [isSubMenuOpen, setIsSubMenuOpen] = useState(false);
-  const pathname = usePathname(); // Move hook to top level
-  const hasChildren = item.children && item.children.length > 0;
-  const paddingLeft = level > 0 ? `${8 + level * 16}px` : "12px";
-  const submenuRef = useRef<HTMLUListElement>(null); // Tambahkan useRef
-  const [submenuHeight, setSubmenuHeight] = useState<number | undefined>(0); // State untuk tinggi
-
-  // Gunakan useEffect untuk membuka sub-menu jika ada sub-item yang aktif
-  useEffect(() => {
-    if (
-      hasChildren &&
-      item.children.some(child => pathname.startsWith(child.href))
-    ) {
-      setIsSubMenuOpen(true);
-    }
-  }, [pathname, hasChildren, item.children]);
-
-  useEffect(() => {
-    // Jika sub-menu terbuka, atur tinggi ke tinggi asli, jika tidak, atur ke 0
-    if (isSubMenuOpen) {
-      setSubmenuHeight(submenuRef.current?.scrollHeight || 0);
-    } else {
-      setSubmenuHeight(0);
-    }
-  }, [isSubMenuOpen]);
-
-  // Juga pastikan sub-menu terbuka jika path-nya cocok
-  useEffect(() => {
-    if (
-      hasChildren &&
-<<<<<<< HEAD
-      item.children.some(
-        (child) =>
-          pathname === child.href || pathname.startsWith(child.href + "/")
-      )
-=======
-      item.children.some(child => pathname.startsWith(child.href))
->>>>>>> 4123a779
-    ) {
-      setIsSubMenuOpen(true);
-    }
-  }, [pathname, hasChildren, item.children]);
-
-  const toggleSubMenu = () => {
-    if (hasChildren) {
-      setIsSubMenuOpen(!isSubMenuOpen);
-    }
-  };
-
-  return (
-    <>
-      <li>
-        {hasChildren ? (
-          <button
-            onClick={toggleSubMenu}
-            className={`w-full flex items-center justify-between px-3 py-3 rounded-lg transition-colors ${
-              isActive
-                ? "bg-blue-100 dark:bg-blue-900 text-blue-600 dark:text-blue-400"
-                : "text-gray-700 dark:text-gray-300 hover:bg-gray-100 dark:hover:bg-gray-700"
-            }`}
-            style={{ paddingLeft }}
-          >
-            <div className="flex items-center">
-              <span className="text-xl flex-shrink-0">{item.icon}</span>
-              {shouldShowExpanded && (
-                <span className="ml-3 font-medium whitespace-nowrap overflow-hidden">
-                  {item.label}
-                </span>
-              )}
-            </div>
-            {shouldShowExpanded && hasChildren && (
-              <span
-                className={`transform transition-transform ${
-                  isSubMenuOpen ? "rotate-90" : ""
-                }`}
-              >
-                ▶
-              </span>
-            )}
-          </button>
-        ) : (
-          <Link
-            href={item.href}
-            className={`flex items-center px-3 py-3 rounded-lg transition-colors ${
-              isActive
-                ? "bg-blue-100 dark:bg-blue-900 text-blue-600 dark:text-blue-400"
-                : "text-gray-700 dark:text-gray-300 hover:bg-gray-100 dark:hover:bg-gray-700"
-            }`}
-            title={!shouldShowExpanded ? item.label : undefined}
-            onClick={onItemClick}
-            style={{ paddingLeft }}
-          >
-            <span className="text-xl flex-shrink-0">{item.icon}</span>
-            {shouldShowExpanded && (
-              <span className="ml-3 font-medium whitespace-nowrap overflow-hidden">
-                {item.label}
-              </span>
-            )}
-          </Link>
-        )}
-      </li>
-
-<<<<<<< HEAD
-      {/* Animated submenu container */}
-      {hasChildren && shouldShowExpanded && (
-        <div
-          className="overflow-hidden transition-all duration-300 ease-in-out"
-          style={{
-            height: `${submenuHeight}px`,
-          }}
-        >
-          <div ref={submenuRef} className="space-y-1 pt-1">
-            {item.children?.map((child) => {
-              const isChildActive =
-                pathname === child.href ||
-                pathname.startsWith(child.href + "/");
-              return (
-                <MenuItemComponent
-                  key={child.id}
-                  item={child}
-                  level={level + 1}
-                  shouldShowExpanded={shouldShowExpanded}
-                  isActive={isChildActive}
-                  onItemClick={onItemClick}
-                  activeSubMenu={activeSubMenu}
-                  setActiveSubMenu={setActiveSubMenu}
-                  parentId={item.id}
-                />
-              );
-            })}
-          </div>
-        </div>
-=======
-      {/* Render children if expanded */}
-      {hasChildren && isSubMenuOpen && shouldShowExpanded && (
-        <ul className="space-y-1">
-          {item.children?.map(child => {
-            const isChildActive =
-              pathname === child.href || pathname.startsWith(child.href + "/");
-            return (
-              <MenuItemComponent
-                key={child.id}
-                item={child}
-                level={level + 1}
-                shouldShowExpanded={shouldShowExpanded}
-                isActive={isChildActive}
-                onItemClick={onItemClick}
-              />
-            );
-          })}
-        </ul>
->>>>>>> 4123a779
-      )}
-    </>
-  );
-};
-
-export default function SideBar({
-  isCollapsed,
-  onToggle,
-  isMobile = false,
-}: SideBarProps) {
-  const pathname = usePathname();
-  const [isHovered, setIsHovered] = useState(false);
-  const [hoverTimeout, setHoverTimeout] = useState<NodeJS.Timeout | null>(null);
-  const { user, loading } = useCurrentUser();
-
-  // Static menu data with roles added
-  const allMenuItems = useMemo(() => {
-    return [
-      {
-        id: "dashboard",
-        label: "Dashboard",
-        icon: "🏠",
-        href: "/",
-        children: [],
-        roles: ["OWNER"], // Added roles
-      },
-      {
-        id: "sales",
-        label: "Sales",
-        icon: "🛒",
-        href: "#",
-        roles: ["SALES", "ADMIN", "OWNER"], // Added roles
-        children: [
-          {
-            id: "sales-dashboard",
-            label: "Sales Dashboard",
-            icon: "📊",
-            href: "/sales",
-            children: [],
-            roles: ["SALES", "OWNER"],
-          },
-          {
-            id: "sales-field",
-            label: "Sales Field (SF)",
-            icon: "📝",
-            href: "/sales/fields",
-            children: [],
-            roles: ["SALES", "OWNER"],
-          },
-          {
-            id: "field-visits",
-            label: "Field Visits",
-            icon: "🚚",
-            href: "/sales/field-visits",
-            children: [],
-            roles: ["SALES", "OWNER"],
-          },
-          {
-            id: "orders",
-            label: "Orders",
-            icon: "📦",
-            href: "/sales/orders",
-            children: [],
-            roles: ["SALES", "OWNER"],
-          },
-          {
-            id: "order-history",
-            label: "Order History",
-            icon: "📜",
-            href: "/sales/order-history",
-            children: [],
-            roles: ["SALES", "OWNER"],
-          },
-          {
-            id: "Invoice",
-            label: "Invoice",
-            icon: "📜",
-            href: "/sales/invoice",
-            children: [],
-            roles: ["OWNER", "ADMIN"],
-          },
-          {
-            id: "daftar-po",
-            label: "Daftar PO",
-            icon: "📋",
-            href: "/sales/daftar-po",
-            children: [],
-            roles: ["OWNER", "ADMIN"],
-          },
-        ],
-      },
-      {
-        id: "inventory",
-        label: "Inventory",
-        icon: "📦",
-        href: "#",
-        roles: ["WAREHOUSE", "ADMIN", "OWNER"], // Added roles
-        children: [
-          {
-            id: "stock-dashboard",
-            label: "Stock Dashboard",
-            icon: "📊",
-            href: "/inventory/dashboard",
-            children: [],
-            roles: ["WAREHOUSE", "ADMIN", "OWNER"],
-          },
-          {
-            id: "konfirmasi-stok",
-            label: "Konfirmasi Stok",
-            icon: "📋",
-            href: "/inventory/konfirmasi-stok",
-            children: [],
-            roles: ["WAREHOUSE", "ADMIN", "OWNER"],
-          },
-          {
-            id: "Produksi",
-            label: "Produksi",
-            icon: "🏭",
-            href: "/inventory/produksi",
-            children: [],
-            roles: ["WAREHOUSE", "ADMIN", "OWNER"],
-          },
-          {
-            id: "manajemen-stok",
-            label: "Stok Manajemen",
-            icon: "⚖️",
-            href: "/inventory/manajemen-stok",
-            children: [],
-            roles: ["WAREHOUSE", "ADMIN", "OWNER"],
-          },
-          {
-            id: "stok-opname",
-            label: "Stok Opname",
-            icon: "🔍",
-            href: "/inventory/stok-opname",
-            children: [],
-            roles: ["WAREHOUSE", "ADMIN", "OWNER"],
-          },
-        ],
-      },
-      {
-        id: "purchasing",
-        label: "Purchasing",
-        icon: "🛍️",
-        href: "#",
-        roles: ["ADMIN", "OWNER"], // Added roles
-        children: [
-          {
-            id: "purchase-order",
-            label: "Purchase Order (PO)",
-            icon: "📜",
-            href: "/purchasing/orders",
-            children: [],
-            roles: ["ADMIN", "OWNER"],
-          },
-          {
-            id: "po-payments",
-            label: "PO Payments",
-            icon: "💰",
-            href: "/purchasing/payments",
-            children: [],
-            roles: ["ADMIN", "OWNER"],
-          },
-        ],
-      },
-      {
-        id: "finance",
-        label: "Finance",
-        icon: "💰",
-        href: "#",
-        roles: ["ADMIN", "OWNER"], // Added roles
-        children: [
-          {
-<<<<<<< HEAD
-            id: "financial-dashboard",
-            label: "Financial Dashboard",
-            icon: "📊",
-            href: "/management/finance",
-=======
-            id: "revenue",
-            label: "Revenue",
-            icon: "📈",
-            href: "/finance/revenue",
->>>>>>> 4123a779
-            children: [],
-            roles: ["ADMIN", "OWNER"],
-          },
-          {
-<<<<<<< HEAD
-            id: "cash-flow",
-            label: "Cash Flow",
-            icon: "💵",
-            href: "/management/finance/cash-flow",
-            children: [],
-            roles: ["ADMIN", "OWNER"],
-          },
-          {
-            id: "profitability",
-            label: "Profitability",
-            icon: "📈",
-            href: "/management/finance/profitability",
-            children: [],
-            roles: ["ADMIN", "OWNER"],
-          },
-          {
-            id: "revenue-analytics",
-            label: "Revenue Analytics",
-            icon: "📊",
-            href: "/management/finance/revenue-analytics",
-            children: [],
-            roles: ["ADMIN", "OWNER"],
-          },
-          {
-            id: "kpi-metrics",
-            label: "KPI Metrics",
-            icon: "📊",
-            href: "/management/finance/kpi-metrics",
-=======
-            id: "expenses",
-            label: "Expenses",
-            icon: "📉",
-            href: "/finance/expenses",
->>>>>>> 4123a779
-            children: [],
-            roles: ["ADMIN", "OWNER"],
-          },
-        ],
-      },
-      {
-        id: "hr",
-        label: "HR",
-        icon: "👥",
-        href: "#",
-        roles: ["ADMIN", "OWNER"], // Added roles
-        children: [
-          {
-            id: "attendance",
-            label: "Attendance",
-            icon: "📅",
-            href: "/hr/attendance",
-            children: [],
-            roles: ["ADMIN", "OWNER"],
-          },
-        ],
-      },
-      {
-        id: "settings",
-        label: "Settings",
-        icon: "⚙️",
-        href: "#",
-        roles: ["ADMIN", "OWNER"], // Added roles
-        children: [
-          {
-            id: "user-management",
-            label: "User Management",
-            icon: "👤",
-            href: "/settings/users",
-            children: [],
-            roles: ["ADMIN", "OWNER"],
-          },
-          {
-            id: "roles",
-            label: "Roles",
-            icon: "🔑",
-            href: "/settings/roles",
-            children: [],
-            roles: ["ADMIN", "OWNER"],
-          },
-          {
-            id: "permissions",
-            label: "Permissions",
-            icon: "🔒",
-            href: "/settings/permissions",
-            children: [],
-            roles: ["ADMIN", "OWNER"],
-          },
-        ],
-      },
-      {
-        id: "management",
-        label: "Management",
-        icon: "📊",
-        href: "/management",
-        roles: ["ADMIN", "OWNER"],
-        children: [
-          {
-            id: "kategori",
-            label: "Kategori",
-            icon: "🏷️",
-            href: "/management/kategori",
-            children: [],
-            roles: ["ADMIN", "OWNER"],
-          },
-          {
-            id: "produk",
-            label: "Produk",
-            icon: "📦",
-            href: "/management/produk",
-            children: [],
-            roles: ["ADMIN", "OWNER"],
-          },
-          {
-            id: "me",
-            label: "Me (Demo)",
-            icon: "👤",
-            href: "/management/me",
-            children: [],
-            roles: ["ADMIN"],
-          },
-          {
-            id: "users",
-            label: "Users",
-            icon: "👥",
-            href: "/management/users",
-            children: [],
-            roles: ["ADMIN", "OWNER"],
-          },
-          {
-            id: "sales-target",
-            label: "Sales Target",
-            icon: "🎯",
-            href: "/management/sales-target",
-            children: [],
-            roles: ["ADMIN", "OWNER"],
-          },
-          {
-            id: "field-visits",
-            label: "Field Visit Logs",
-            icon: "📍",
-            href: "/management/field-visits",
-            children: [],
-            roles: ["ADMIN", "OWNER"],
-          },
-        ],
-      },
-    ];
-  }, []);
-
-  // Filter menu items based on user role
-  const menuItems = useMemo(() => {
-    if (loading || !user?.role) return [];
-    return filterMenuByRole(allMenuItems, user.role);
-  }, [allMenuItems, user?.role, loading]);
-
-  // Determine if sidebar should show expanded content
-  const shouldShowExpanded = isMobile
-    ? !isCollapsed
-    : !isCollapsed || isHovered;
-
-  const handleMouseEnter = () => {
-    if (!isMobile) {
-      if (hoverTimeout) {
-        clearTimeout(hoverTimeout);
-        setHoverTimeout(null);
-      }
-      setIsHovered(true);
-    }
-  };
-
-  const handleMouseLeave = () => {
-    if (!isMobile) {
-      const timeout = setTimeout(() => {
-        setIsHovered(false);
-      }, 200);
-      setHoverTimeout(timeout);
-    }
-  };
-
-  const handleItemClick = () => {
-    // Close sidebar on mobile after navigation
-    if (isMobile) {
-      onToggle();
-    }
-  };
-
-  // Cleanup timeout on unmount
-  useEffect(() => {
-    return () => {
-      if (hoverTimeout) {
-        clearTimeout(hoverTimeout);
-      }
-    };
-  }, [hoverTimeout]);
-
-  return (
-    <div
-      className={`
-        sidebar-transition bg-white dark:bg-gray-900 shadow-md overflow-y-scroll overflow-x-clip no-scrollbar 
-        ${
-          isMobile
-            ? `mobile-sidebar w-[30vw] min-w-[240px] ${
-                !isCollapsed ? "open" : ""
-              }`
-            : `transition-all duration-300 ${
-                shouldShowExpanded ? "w-64" : "w-20"
-              } h-screen border-r border-gray-200 dark:border-gray-700 relative`
-        }
-      `}
-      onMouseEnter={handleMouseEnter}
-      onMouseLeave={handleMouseLeave}
-      style={{
-        // When collapsed and hovered on desktop, make it appear above content
-        ...(!isMobile &&
-          isCollapsed &&
-          isHovered && {
-            position: "fixed",
-            left: "0",
-            top: "0",
-            bottom: "0",
-            zIndex: 50,
-            boxShadow: "4px 0 20px rgba(0, 0, 0, 0.15)",
-          }),
-      }}
-    >
-      {/* Navbar Area in Sidebar */}
-      <div className="h-18 p-4 border-gray-200 dark:border-gray-700 flex items-center bg-white dark:bg-gray-900">
-        {shouldShowExpanded ? (
-          <div className="flex items-center">
-            <div className="w-10 h-10 rounded-full overflow-hidden bg-white dark:bg-gray-800 shadow-sm border border-gray-200 dark:border-gray-600 mr-3">
-              <Image
-                src="/logocv.svg"
-                alt="Indana ERP Logo"
-                width={40}
-                height={40}
-                className="w-full h-full object-cover"
-              />
-            </div>
-
-            <h1 className="text-xl font-bold text-gray-800 dark:text-white">
-              Indana ERP
-            </h1>
-          </div>
-        ) : (
-          <div className="flex justify-center w-full">
-            <div className="w-8 h-8 rounded-full overflow-hidden bg-white dark:bg-gray-800 shadow-sm border border-gray-200 dark:border-gray-600">
-              <Image
-                src="/logocv.svg"
-                alt="Indana ERP Logo"
-                width={32}
-                height={32}
-                className="w-full h-full object-cover"
-              />
-            </div>
-          </div>
-        )}
-      </div>
-
-      {/* Floating Toggle Button - Only on Desktop */}
-      {!isMobile && (
-        <button
-          onClick={onToggle}
-          className="
-          cursor-pointer absolute -right-4 top-9 z-[60] w-9 h-8 bg-white dark:bg-gray-800 border border-gray-200 dark:border-gray-700 rounded-xl shadow-lg hover:shadow-xl transition-all duration-200 flex items-center justify-center hover:bg-gray-50 dark:hover:bg-gray-700"
-          style={{
-            transform: "translateY(-50%)",
-          }}
-        >
-          <span className="text-xs text-gray-600 dark:text-gray-300 font-bold">
-            {isCollapsed ? ">|" : "|<"}
-          </span>
-        </button>
-      )}
-
-      {/* Menu Items */}
-      <nav className="mt-4 flex-1 overflow-y-auto">
-        {menuItems.length > 0 ? (
-          <ul className="space-y-2 px-3">
-            {menuItems.map((item: MenuItem) => {
-              // --- PERUBAHAN DIMULAI DI SINI ---
-              // Logika baru untuk isActive:
-              // 1. Cek jika pathname sama persis
-              // 2. Cek jika pathname dimulai dengan href (untuk sub-path)
-              const isActive =
-                pathname === item.href ||
-                (item.href !== "#" && pathname.startsWith(item.href + "/")) ||
-                (item.children &&
-                  item.children.some(
-                    (child: MenuItem) =>
-                      child.href === pathname ||
-                      pathname.startsWith(child.href + "/")
-                  )) ||
-                false;
-              // --- PERUBAHAN BERAKHIR DI SINI ---
-
-              return (
-                <MenuItemComponent
-                  key={item.id}
-                  item={item}
-                  shouldShowExpanded={shouldShowExpanded}
-                  isActive={isActive}
-                  onItemClick={handleItemClick}
-                />
-              );
-            })}
-          </ul>
-        ) : (
-          <div className="flex justify-center items-center h-screen pb-44">
-            <div className="px-3 py-6 text-center">
-              <p className="text-sm text-gray-500 dark:text-gray-400">
-                {shouldShowExpanded ? "No accessible modules" : "🚫"}
-              </p>
-            </div>
-          </div>
-        )}
-      </nav>
-
-      {/* Footer */}
-      {shouldShowExpanded && (
-        <div className="mt-4 px-3 pb-3">
-          <div className="bg-gray-50 dark:bg-gray-700 rounded-lg p-3">
-            <p className="text-sm text-gray-600 dark:text-gray-400 text-center">
-              © 2025 Indana ERP
-            </p>
-          </div>
-        </div>
-      )}
-    </div>
-  );
-}
+"use client";
+
+import { useState, useEffect, useMemo, useRef } from "react";
+import Link from "next/link";
+import { usePathname } from "next/navigation";
+import Image from "next/image";
+import { useCurrentUser, filterMenuByRole } from "@/hooks/useCurrentUser";
+
+interface MenuItem {
+  id: string;
+  label: string;
+  icon: string;
+  href: string;
+  children: MenuItem[];
+  roles?: string[]; // Added roles property
+}
+
+interface SideBarProps {
+  isCollapsed: boolean;
+  onToggle: () => void;
+  isMobile?: boolean;
+}
+
+interface MenuItemComponentProps {
+  item: MenuItem;
+  level?: number;
+  shouldShowExpanded: boolean;
+  isActive: boolean;
+  onItemClick: () => void;
+}
+
+const MenuItemComponent: React.FC<MenuItemComponentProps> = ({
+  item,
+  level = 0,
+  shouldShowExpanded,
+  isActive,
+  onItemClick,
+}) => {
+  const [isSubMenuOpen, setIsSubMenuOpen] = useState(false);
+  const pathname = usePathname(); // Move hook to top level
+  const hasChildren = item.children && item.children.length > 0;
+  const paddingLeft = level > 0 ? `${8 + level * 16}px` : "12px";
+  const submenuRef = useRef<HTMLUListElement>(null); // Tambahkan useRef
+  const [submenuHeight, setSubmenuHeight] = useState<number | undefined>(0); // State untuk tinggi
+
+  // Gunakan useEffect untuk membuka sub-menu jika ada sub-item yang aktif
+  useEffect(() => {
+    if (
+      hasChildren &&
+      item.children.some((child) => pathname.startsWith(child.href))
+    ) {
+      setIsSubMenuOpen(true);
+    }
+  }, [pathname, hasChildren, item.children]);
+
+  useEffect(() => {
+    // Jika sub-menu terbuka, atur tinggi ke tinggi asli, jika tidak, atur ke 0
+    if (isSubMenuOpen) {
+      setSubmenuHeight(submenuRef.current?.scrollHeight || 0);
+    } else {
+      setSubmenuHeight(0);
+    }
+  }, [isSubMenuOpen]);
+
+  // Juga pastikan sub-menu terbuka jika path-nya cocok
+  useEffect(() => {
+    if (
+      hasChildren &&
+      item.children.some((child) => pathname.startsWith(child.href))
+    ) {
+      setIsSubMenuOpen(true);
+    }
+  }, [pathname, hasChildren, item.children]);
+
+  const toggleSubMenu = () => {
+    if (hasChildren) {
+      setIsSubMenuOpen(!isSubMenuOpen);
+    }
+  };
+
+  return (
+    <>
+      <li>
+        {hasChildren ? (
+          <button
+            onClick={toggleSubMenu}
+            className={`w-full flex items-center justify-between px-3 py-3 rounded-lg transition-colors ${
+              isActive
+                ? "bg-blue-100 dark:bg-blue-900 text-blue-600 dark:text-blue-400"
+                : "text-gray-700 dark:text-gray-300 hover:bg-gray-100 dark:hover:bg-gray-700"
+            }`}
+            style={{ paddingLeft }}
+          >
+            <div className="flex items-center">
+              <span className="text-xl flex-shrink-0">{item.icon}</span>
+              {shouldShowExpanded && (
+                <span className="ml-3 font-medium whitespace-nowrap overflow-hidden">
+                  {item.label}
+                </span>
+              )}
+            </div>
+            {shouldShowExpanded && hasChildren && (
+              <span
+                className={`transform transition-transform ${
+                  isSubMenuOpen ? "rotate-90" : ""
+                }`}
+              >
+                ▶
+              </span>
+            )}
+          </button>
+        ) : (
+          <Link
+            href={item.href}
+            className={`flex items-center px-3 py-3 rounded-lg transition-colors ${
+              isActive
+                ? "bg-blue-100 dark:bg-blue-900 text-blue-600 dark:text-blue-400"
+                : "text-gray-700 dark:text-gray-300 hover:bg-gray-100 dark:hover:bg-gray-700"
+            }`}
+            title={!shouldShowExpanded ? item.label : undefined}
+            onClick={onItemClick}
+            style={{ paddingLeft }}
+          >
+            <span className="text-xl flex-shrink-0">{item.icon}</span>
+            {shouldShowExpanded && (
+              <span className="ml-3 font-medium whitespace-nowrap overflow-hidden">
+                {item.label}
+              </span>
+            )}
+          </Link>
+        )}
+      </li>
+
+      {/* Render children if expanded */}
+      {hasChildren && isSubMenuOpen && shouldShowExpanded && (
+        <ul className="space-y-1">
+          {item.children?.map((child) => {
+            const isChildActive =
+              pathname === child.href || pathname.startsWith(child.href + "/");
+            return (
+              <MenuItemComponent
+                key={child.id}
+                item={child}
+                level={level + 1}
+                shouldShowExpanded={shouldShowExpanded}
+                isActive={isChildActive}
+                onItemClick={onItemClick}
+              />
+            );
+          })}
+        </ul>
+      )}
+    </>
+  );
+};
+
+export default function SideBar({
+  isCollapsed,
+  onToggle,
+  isMobile = false,
+}: SideBarProps) {
+  const pathname = usePathname();
+  const [isHovered, setIsHovered] = useState(false);
+  const [hoverTimeout, setHoverTimeout] = useState<NodeJS.Timeout | null>(null);
+  const { user, loading } = useCurrentUser();
+
+  // Static menu data with roles added
+  const allMenuItems = useMemo(() => {
+    return [
+      {
+        id: "dashboard",
+        label: "Dashboard",
+        icon: "🏠",
+        href: "/",
+        children: [],
+        roles: ["OWNER"], // Added roles
+      },
+      {
+        id: "sales",
+        label: "Sales",
+        icon: "🛒",
+        href: "#",
+        roles: ["SALES", "ADMIN", "OWNER"], // Added roles
+        children: [
+          {
+            id: "sales-dashboard",
+            label: "Sales Dashboard",
+            icon: "📊",
+            href: "/sales",
+            children: [],
+            roles: ["SALES", "OWNER"],
+          },
+          {
+            id: "sales-field",
+            label: "Sales Field (SF)",
+            icon: "📝",
+            href: "/sales/fields",
+            children: [],
+            roles: ["SALES", "OWNER"],
+          },
+          {
+            id: "field-visits",
+            label: "Field Visits",
+            icon: "🚚",
+            href: "/sales/field-visits",
+            children: [],
+            roles: ["SALES", "OWNER"],
+          },
+          {
+            id: "orders",
+            label: "Orders",
+            icon: "📦",
+            href: "/sales/orders",
+            children: [],
+            roles: ["SALES", "OWNER"],
+          },
+          {
+            id: "order-history",
+            label: "Order History",
+            icon: "📜",
+            href: "/sales/order-history",
+            children: [],
+            roles: ["SALES", "OWNER"],
+          },
+          {
+            id: "Invoice",
+            label: "Invoice",
+            icon: "📜",
+            href: "/sales/invoice",
+            children: [],
+            roles: ["OWNER", "ADMIN"],
+          },
+          {
+            id: "daftar-po",
+            label: "Daftar PO",
+            icon: "📋",
+            href: "/sales/daftar-po",
+            children: [],
+            roles: ["OWNER", "ADMIN"],
+          },
+        ],
+      },
+      {
+        id: "inventory",
+        label: "Inventory",
+        icon: "📦",
+        href: "#",
+        roles: ["WAREHOUSE", "ADMIN", "OWNER"], // Added roles
+        children: [
+          {
+            id: "stock-dashboard",
+            label: "Stock Dashboard",
+            icon: "📊",
+            href: "/inventory/dashboard",
+            children: [],
+            roles: ["WAREHOUSE", "ADMIN", "OWNER"],
+          },
+          {
+            id: "konfirmasi-stok",
+            label: "Konfirmasi Stok",
+            icon: "📋",
+            href: "/inventory/konfirmasi-stok",
+            children: [],
+            roles: ["WAREHOUSE", "ADMIN", "OWNER"],
+          },
+          {
+            id: "Produksi",
+            label: "Produksi",
+            icon: "🏭",
+            href: "/inventory/produksi",
+            children: [],
+            roles: ["WAREHOUSE", "ADMIN", "OWNER"],
+          },
+          {
+            id: "manajemen-stok",
+            label: "Stok Manajemen",
+            icon: "⚖️",
+            href: "/inventory/manajemen-stok",
+            children: [],
+            roles: ["WAREHOUSE", "ADMIN", "OWNER"],
+          },
+          {
+            id: "stok-opname",
+            label: "Stok Opname",
+            icon: "🔍",
+            href: "/inventory/stok-opname",
+            children: [],
+            roles: ["WAREHOUSE", "ADMIN", "OWNER"],
+          },
+        ],
+      },
+      {
+        id: "purchasing",
+        label: "Purchasing",
+        icon: "🛍️",
+        href: "#",
+        roles: ["ADMIN", "OWNER"], // Added roles
+        children: [
+          {
+            id: "purchase-order",
+            label: "Purchase Order (PO)",
+            icon: "📜",
+            href: "/purchasing/orders",
+            children: [],
+            roles: ["ADMIN", "OWNER"],
+          },
+          {
+            id: "po-payments",
+            label: "PO Payments",
+            icon: "💰",
+            href: "/purchasing/payments",
+            children: [],
+            roles: ["ADMIN", "OWNER"],
+          },
+        ],
+      },
+      {
+        id: "finance",
+        label: "Finance",
+        icon: "💰",
+        href: "#",
+        roles: ["ADMIN", "OWNER"], // Added roles
+        children: [
+          {
+            id: "revenue",
+            label: "Revenue",
+            icon: "📈",
+            href: "/finance/revenue",
+            children: [],
+            roles: ["ADMIN", "OWNER"],
+          },
+          {
+            id: "expenses",
+            label: "Expenses",
+            icon: "📉",
+            href: "/finance/expenses",
+            children: [],
+            roles: ["ADMIN", "OWNER"],
+          },
+        ],
+      },
+      {
+        id: "hr",
+        label: "HR",
+        icon: "👥",
+        href: "#",
+        roles: ["ADMIN", "OWNER"], // Added roles
+        children: [
+          {
+            id: "attendance",
+            label: "Attendance",
+            icon: "📅",
+            href: "/hr/attendance",
+            children: [],
+            roles: ["ADMIN", "OWNER"],
+          },
+        ],
+      },
+      {
+        id: "settings",
+        label: "Settings",
+        icon: "⚙️",
+        href: "#",
+        roles: ["ADMIN", "OWNER"], // Added roles
+        children: [
+          {
+            id: "user-management",
+            label: "User Management",
+            icon: "👤",
+            href: "/settings/users",
+            children: [],
+            roles: ["ADMIN", "OWNER"],
+          },
+          {
+            id: "roles",
+            label: "Roles",
+            icon: "🔑",
+            href: "/settings/roles",
+            children: [],
+            roles: ["ADMIN", "OWNER"],
+          },
+          {
+            id: "permissions",
+            label: "Permissions",
+            icon: "🔒",
+            href: "/settings/permissions",
+            children: [],
+            roles: ["ADMIN", "OWNER"],
+          },
+        ],
+      },
+      {
+        id: "management",
+        label: "Management",
+        icon: "📊",
+        href: "/management",
+        roles: ["ADMIN", "OWNER"],
+        children: [
+          {
+            id: "kategori",
+            label: "Kategori",
+            icon: "🏷️",
+            href: "/management/kategori",
+            children: [],
+            roles: ["ADMIN", "OWNER"],
+          },
+          {
+            id: "produk",
+            label: "Produk",
+            icon: "📦",
+            href: "/management/produk",
+            children: [],
+            roles: ["ADMIN", "OWNER"],
+          },
+          {
+            id: "me",
+            label: "Me (Demo)",
+            icon: "👤",
+            href: "/management/me",
+            children: [],
+            roles: ["ADMIN"],
+          },
+          {
+            id: "users",
+            label: "Users",
+            icon: "👥",
+            href: "/management/users",
+            children: [],
+            roles: ["ADMIN", "OWNER"],
+          },
+          {
+            id: "sales-target",
+            label: "Sales Target",
+            icon: "🎯",
+            href: "/management/sales-target",
+            children: [],
+            roles: ["ADMIN", "OWNER"],
+          },
+          {
+            id: "field-visits",
+            label: "Field Visit Logs",
+            icon: "📍",
+            href: "/management/field-visits",
+            children: [],
+            roles: ["ADMIN", "OWNER"],
+          },
+        ],
+      },
+    ];
+  }, []);
+
+  // Filter menu items based on user role
+  const menuItems = useMemo(() => {
+    if (loading || !user?.role) return [];
+    return filterMenuByRole(allMenuItems, user.role);
+  }, [allMenuItems, user?.role, loading]);
+
+  // Determine if sidebar should show expanded content
+  const shouldShowExpanded = isMobile
+    ? !isCollapsed
+    : !isCollapsed || isHovered;
+
+  const handleMouseEnter = () => {
+    if (!isMobile) {
+      if (hoverTimeout) {
+        clearTimeout(hoverTimeout);
+        setHoverTimeout(null);
+      }
+      setIsHovered(true);
+    }
+  };
+
+  const handleMouseLeave = () => {
+    if (!isMobile) {
+      const timeout = setTimeout(() => {
+        setIsHovered(false);
+      }, 200);
+      setHoverTimeout(timeout);
+    }
+  };
+
+  const handleItemClick = () => {
+    // Close sidebar on mobile after navigation
+    if (isMobile) {
+      onToggle();
+    }
+  };
+
+  // Cleanup timeout on unmount
+  useEffect(() => {
+    return () => {
+      if (hoverTimeout) {
+        clearTimeout(hoverTimeout);
+      }
+    };
+  }, [hoverTimeout]);
+
+  return (
+    <div
+      className={`
+        sidebar-transition bg-white dark:bg-gray-900 shadow-md overflow-y-scroll overflow-x-clip no-scrollbar 
+        ${
+          isMobile
+            ? `mobile-sidebar w-[30vw] min-w-[240px] ${
+                !isCollapsed ? "open" : ""
+              }`
+            : `transition-all duration-300 ${
+                shouldShowExpanded ? "w-64" : "w-20"
+              } h-screen border-r border-gray-200 dark:border-gray-700 relative`
+        }
+      `}
+      onMouseEnter={handleMouseEnter}
+      onMouseLeave={handleMouseLeave}
+      style={{
+        // When collapsed and hovered on desktop, make it appear above content
+        ...(!isMobile &&
+          isCollapsed &&
+          isHovered && {
+            position: "fixed",
+            left: "0",
+            top: "0",
+            bottom: "0",
+            zIndex: 50,
+            boxShadow: "4px 0 20px rgba(0, 0, 0, 0.15)",
+          }),
+      }}
+    >
+      {/* Navbar Area in Sidebar */}
+      <div className="h-18 p-4 border-gray-200 dark:border-gray-700 flex items-center bg-white dark:bg-gray-900">
+        {shouldShowExpanded ? (
+          <div className="flex items-center">
+            <div className="w-10 h-10 rounded-full overflow-hidden bg-white dark:bg-gray-800 shadow-sm border border-gray-200 dark:border-gray-600 mr-3">
+              <Image
+                src="/logocv.svg"
+                alt="Indana ERP Logo"
+                width={40}
+                height={40}
+                className="w-full h-full object-cover"
+              />
+            </div>
+
+            <h1 className="text-xl font-bold text-gray-800 dark:text-white">
+              Indana ERP
+            </h1>
+          </div>
+        ) : (
+          <div className="flex justify-center w-full">
+            <div className="w-8 h-8 rounded-full overflow-hidden bg-white dark:bg-gray-800 shadow-sm border border-gray-200 dark:border-gray-600">
+              <Image
+                src="/logocv.svg"
+                alt="Indana ERP Logo"
+                width={32}
+                height={32}
+                className="w-full h-full object-cover"
+              />
+            </div>
+          </div>
+        )}
+      </div>
+
+      {/* Floating Toggle Button - Only on Desktop */}
+      {!isMobile && (
+        <button
+          onClick={onToggle}
+          className="
+          cursor-pointer absolute -right-4 top-9 z-[60] w-9 h-8 bg-white dark:bg-gray-800 border border-gray-200 dark:border-gray-700 rounded-xl shadow-lg hover:shadow-xl transition-all duration-200 flex items-center justify-center hover:bg-gray-50 dark:hover:bg-gray-700"
+          style={{
+            transform: "translateY(-50%)",
+          }}
+        >
+          <span className="text-xs text-gray-600 dark:text-gray-300 font-bold">
+            {isCollapsed ? ">|" : "|<"}
+          </span>
+        </button>
+      )}
+
+      {/* Menu Items */}
+      <nav className="mt-4 flex-1 overflow-y-auto">
+        {menuItems.length > 0 ? (
+          <ul className="space-y-2 px-3">
+            {menuItems.map((item: MenuItem) => {
+              // --- PERUBAHAN DIMULAI DI SINI ---
+              // Logika baru untuk isActive:
+              // 1. Cek jika pathname sama persis
+              // 2. Cek jika pathname dimulai dengan href (untuk sub-path)
+              const isActive =
+                pathname === item.href ||
+                (item.href !== "#" && pathname.startsWith(item.href + "/")) ||
+                (item.children &&
+                  item.children.some(
+                    (child: MenuItem) =>
+                      child.href === pathname ||
+                      pathname.startsWith(child.href + "/")
+                  )) ||
+                false;
+              // --- PERUBAHAN BERAKHIR DI SINI ---
+
+              return (
+                <MenuItemComponent
+                  key={item.id}
+                  item={item}
+                  shouldShowExpanded={shouldShowExpanded}
+                  isActive={isActive}
+                  onItemClick={handleItemClick}
+                />
+              );
+            })}
+          </ul>
+        ) : (
+          <div className="flex justify-center items-center h-screen pb-44">
+            <div className="px-3 py-6 text-center">
+              <p className="text-sm text-gray-500 dark:text-gray-400">
+                {shouldShowExpanded ? "No accessible modules" : "🚫"}
+              </p>
+            </div>
+          </div>
+        )}
+      </nav>
+
+      {/* Footer */}
+      {shouldShowExpanded && (
+        <div className="mt-4 px-3 pb-3">
+          <div className="bg-gray-50 dark:bg-gray-700 rounded-lg p-3">
+            <p className="text-sm text-gray-600 dark:text-gray-400 text-center">
+              © 2025 Indana ERP
+            </p>
+          </div>
+        </div>
+      )}
+    </div>
+  );
+}