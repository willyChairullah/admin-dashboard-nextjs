--- conflicted
+++ resolved
@@ -1,553 +1,541 @@
-"use client";
-import { ManagementForm, ManagementHeader } from "@/components/ui";
-import React, { useState, useEffect } from "react";
-import {
-  Button,
-  Input,
-  FormField,
-  InputCheckbox,
-  InputTextArea,
-  Select,
-} from "@/components/ui";
-import {
-  getProductById,
-  updateProduct,
-  deleteProduct,
-  toggleProductStatus,
-} from "@/lib/actions/products";
-import { getActiveCategories } from "@/lib/actions/categories";
-import { useRouter, useParams } from "next/navigation";
-import { Products } from "@prisma/client";
-import StockMovementsTable from "@/components/ui/StockMovementsTable";
-import { getStockMovements } from "@/lib/actions/stockMovements";
-import { useSharedData } from "@/contexts/StaticData";
-import { ConfirmationModal } from "@/components/ui/common/ConfirmationModal";
-import { toast } from "sonner";
-
-interface ProductFormData {
-  code: string;
-  name: string;
-  description: string;
-  unit: string;
-  price: number;
-  cost: number;
-  minStock: number;
-  currentStock: number;
-  isActive: boolean;
-  categoryId: string;
-  bottlesPerCrate: number | null;
-}
-
-interface ProductFormErrors {
-  name?: string;
-  description?: string;
-  unit?: string;
-  price?: string;
-  cost?: string;
-  minStock?: string;
-  currentStock?: string;
-  categoryId?: string;
-  isActive?: string;
-  bottlesPerCrate?: string;
-}
-
-interface Category {
-  id: string;
-  name: string;
-  isActive: boolean;
-}
-
-export default function EditProductPage() {
-  const router = useRouter();
-  const params = useParams();
-  const productId = params.id as string;
-  const data = useSharedData();
-
-  const [isLoadingData, setIsLoadingData] = useState(true);
-  const [errorLoadingData, setErrorLoadingData] = useState<string | null>(null);
-  const [isSubmitting, setIsSubmitting] = useState(false);
-  const [isDeleting, setIsDeleting] = useState(false);
-  const [product, setProduct] = useState<Products | null>(null);
-  const [categories, setCategories] = useState<Category[]>([]);
-  const [isDeleteModalOpen, setIsDeleteModalOpen] = useState(false);
-<<<<<<< HEAD
-  
-=======
-  const [stockMovements, setStockMovements] = useState<any[]>([]);
->>>>>>> 6be65307
-  const [formData, setFormData] = useState<ProductFormData>({
-    code: "",
-    name: "",
-    description: "",
-    unit: "",
-    price: 0,
-    cost: 0,
-    minStock: 0,
-    currentStock: 0,
-    isActive: true,
-    categoryId: "",
-    bottlesPerCrate: null,
-  });
-
-  const [formErrors, setFormErrors] = useState<ProductFormErrors>({});
-
-  useEffect(() => {
-    const fetchData = async () => {
-      try {
-        setIsLoadingData(true);
-        setErrorLoadingData(null);
-
-        // Fetch categories
-        const categoriesData = await getActiveCategories();
-        const mappedCategories = categoriesData.map(cat => ({
-          id: cat.id,
-          name: cat.name,
-          isActive: cat.isActive,
-        }));
-        setCategories(mappedCategories);
-
-        // Fetch product data
-        const productData = await getProductById(productId);
-        if (productData) {
-          setProduct(productData);
-          setFormData({
-            code: productData.code,
-            name: productData.name,
-            description: productData.description || "",
-            unit: productData.unit,
-            price: productData.price,
-            cost: productData.cost,
-            minStock: productData.minStock,
-            currentStock: productData.currentStock,
-            isActive: productData.isActive,
-            categoryId: productData.categoryId,
-            bottlesPerCrate: productData.bottlesPerCrate,
-          });
-          // Fetch stock movements for this product
-          const stockMovementsRes = await getStockMovements(1, 100, { productId: productData.id });
-          setStockMovements(stockMovementsRes.data || []);
-        } else {
-          throw new Error("Produk tidak ditemukan");
-        }
-      } catch (error: any) {
-        console.error("Error loading product data:", error);
-        setErrorLoadingData(
-          error.message || "Gagal memuat data produk. Harap muat ulang halaman."
-        );
-        toast.error("Gagal memuat data produk.");
-      } finally {
-        setIsLoadingData(false);
-      }
-    };
-
-    fetchData();
-  }, [productId]);
-
-  const validateForm = (): boolean => {
-    const errors: ProductFormErrors = {};
-
-    if (!formData.name.trim()) {
-      errors.name = "Nama produk wajib diisi";
-    } else if (formData.name.trim().length < 2) {
-      errors.name = "Nama produk minimal 2 karakter";
-    }
-
-    if (!formData.unit.trim()) {
-      errors.unit = "Satuan wajib diisi";
-    }
-
-    if (formData.price <= 0) {
-      errors.price = "Harga jual harus lebih dari 0";
-    }
-
-    if (formData.cost < 0) {
-<<<<<<< HEAD
-      errors.cost = "Harga modal tidak boleh negatif";
-=======
-      errors.cost = "HPP tidak boleh negatif";
->>>>>>> 6be65307
-    }
-
-    if (formData.minStock < 0) {
-      errors.minStock = "Stok minimum tidak boleh negatif";
-    }
-
-    if (formData.currentStock < 0) {
-      errors.currentStock = "Stok saat ini tidak boleh negatif";
-    }
-
-    if (!formData.categoryId) {
-      errors.categoryId = "Kategori wajib dipilih";
-    }
-
-    if (formData.description && formData.description.length > 500) {
-      errors.description = "Deskripsi tidak boleh lebih dari 500 karakter";
-    }
-
-    if (formData.bottlesPerCrate !== null && formData.bottlesPerCrate <= 0) {
-      errors.bottlesPerCrate = "Jumlah botol per krat harus lebih dari 0 jika diisi";
-    }
-
-    setFormErrors(errors);
-    return Object.keys(errors).length === 0;
-  };
-
-  const handleInputChange = (
-    field: keyof ProductFormData,
-    value: string | boolean | number | null
-  ) => {
-    setFormData({ ...formData, [field]: value });
-
-    // Clear error for this field when user starts typing
-    if (formErrors[field as keyof ProductFormErrors]) {
-      setFormErrors({ ...formErrors, [field]: undefined });
-    }
-  };
-
-  const handleFormSubmit = async (e: React.FormEvent) => {
-    e.preventDefault();
-
-    if (!validateForm()) {
-      toast.warning("Harap periksa kembali data yang Anda masukkan.");
-      return;
-    }
-
-    setIsSubmitting(true);
-
-    try {
-      const result = await updateProduct(productId, {
-        code: formData.code,
-        name: formData.name.trim(),
-        description: formData.description.trim() || undefined,
-        unit: formData.unit.trim(),
-        price: formData.price,
-        cost: formData.cost,
-        minStock: formData.minStock,
-        currentStock: formData.currentStock,
-        isActive: formData.isActive,
-        categoryId: formData.categoryId,
-        bottlesPerCrate: formData.bottlesPerCrate,
-      });
-
-      if (result.success) {
-        toast.success("Produk berhasil diperbarui.");
-        router.push(`/${data.module}/${data.subModule.toLowerCase()}`);
-      } else {
-        const errorMessage = result.error || `Gagal memperbarui ${data.subModule}`;
-        toast.error(errorMessage);
-      }
-    } catch (error) {
-      console.error(`Error updating ${data.subModule}:`, error);
-      toast.error("Terjadi kesalahan yang tidak terduga");
-    } finally {
-      setIsSubmitting(false);
-    }
-  };
-
-  const handleConfirmDelete = async () => {
-    if (!product) return;
-    
-    setIsDeleting(true);
-
-    try {
-      const result = await deleteProduct(productId);
-
-      if (result.success) {
-        toast.success("Produk berhasil dihapus.");
-        router.push(`/${data.module}/${data.subModule.toLowerCase()}`);
-      } else {
-        toast.error(result.error || "Gagal menghapus produk");
-      }
-    } catch (error) {
-      console.error("Error deleting product:", error);
-      toast.error("Terjadi kesalahan yang tidak terduga saat menghapus.");
-    } finally {
-      setIsDeleting(false);
-      setIsDeleteModalOpen(false);
-    }
-  };
-
-  const categoryOptions = categories.map(cat => ({
-    value: cat.id,
-    label: cat.name,
-  }));
-
-  if (isLoadingData) {
-    return (
-      <div className="bg-white dark:bg-gray-950 rounded-lg shadow-sm border border-gray-200 dark:border-gray-700">
-        <ManagementHeader
-          headerTittle={`Ubah ${data.subModule}`}
-          mainPageName={`/${data.module}/${data.subModule}`}
-          allowedRoles={data.allowedRole}
-        />
-        <div className="p-6">
-          <div className="flex items-center justify-center py-12">
-            <div className="text-gray-500 dark:text-gray-400">Memuat data produk...</div>
-          </div>
-        </div>
-      </div>
-    );
-  }
-
-  if (errorLoadingData) {
-    return (
-      <div className="bg-white dark:bg-gray-950 rounded-lg shadow-sm border border-gray-200 dark:border-gray-700">
-        <ManagementHeader
-          headerTittle={`Ubah ${data.subModule}`}
-          mainPageName={`/${data.module}/${data.subModule}`}
-          allowedRoles={data.allowedRole}
-        />
-        <div className="p-6">
-          <div className="flex items-center justify-center py-12">
-            <div className="text-red-500 dark:text-red-400">{errorLoadingData}</div>
-          </div>
-        </div>
-      </div>
-    );
-  }
-
-  if (!product) {
-    return (
-      <div className="bg-white dark:bg-gray-950 rounded-lg shadow-sm border border-gray-200 dark:border-gray-700">
-        <ManagementHeader
-          headerTittle={`Ubah ${data.subModule}`}
-          mainPageName={`/${data.module}/${data.subModule}`}
-          allowedRoles={data.allowedRole}
-        />
-        <div className="p-6">
-          <div className="flex items-center justify-center py-12">
-            <div className="text-red-500 dark:text-red-400">Produk tidak ditemukan.</div>
-          </div>
-        </div>
-      </div>
-    );
-  }
-
-  return (
-    <div className="bg-white dark:bg-gray-950 rounded-lg shadow-sm border border-gray-200 dark:border-gray-700">
-      <ManagementHeader
-        headerTittle={`Ubah ${data.subModule} - ${product.name}`}
-        mainPageName={`/${data.module}/${data.subModule}`}
-        allowedRoles={data.allowedRole}
-      />
-
-      <ManagementForm
-        subModuleName={data.subModule}
-        moduleName={data.module}
-        isSubmitting={isSubmitting}
-        handleFormSubmit={handleFormSubmit}
-        hideDeleteButton={false}
-        handleDelete={() => setIsDeleteModalOpen(true)}
-      >
-<<<<<<< HEAD
-        <FormField label="Kode Produk" htmlFor="code" required>
-=======
-        {/* ...existing code for form fields... */}
-        <FormField label="Kode Kategori" htmlFor="code" required>
->>>>>>> 6be65307
-          <Input
-            type="text"
-            name="code"
-            value={formData.code}
-            readOnly
-            className="mt-1 block w-full border border-gray-300 rounded-md shadow-sm p-2 bg-gray-100 cursor-not-allowed dark:bg-gray-800 dark:border-gray-600 dark:text-gray-400"
-          />
-        </FormField>
-
-        <FormField
-          label="Nama Produk"
-          htmlFor="name"
-          required
-          errorMessage={formErrors.name}
-        >
-          <Input
-            type="text"
-            name="name"
-            placeholder="Masukkan nama produk"
-            value={formData.name}
-            onChange={e => handleInputChange("name", e.target.value)}
-            maxLength={100}
-          />
-        </FormField>
-
-        <FormField
-          label="Deskripsi"
-          htmlFor="description"
-          errorMessage={formErrors.description}
-        >
-          <InputTextArea
-            name="description"
-            value={formData.description}
-            placeholder="Masukkan deskripsi produk (opsional)"
-            onChange={e => handleInputChange("description", e.target.value)}
-            maxLength={500}
-            rows={4}
-          />
-          <p className="text-xs text-gray-500 mt-1">
-            {formData.description.length}/500 karakter
-          </p>
-        </FormField>
-
-        <div className="grid grid-cols-1 md:grid-cols-2 gap-4">
-          <FormField
-            label="Satuan"
-            htmlFor="unit"
-            required
-            errorMessage={formErrors.unit}
-          >
-            <Input
-              type="text"
-              name="unit"
-              placeholder="contoh: pcs, kg, liter"
-              value={formData.unit}
-              onChange={e => handleInputChange("unit", e.target.value)}
-              maxLength={20}
-            />
-          </FormField>
-          
-          <FormField
-            label="Botol per Krat"
-            htmlFor="bottlesPerCrate"
-            errorMessage={formErrors.bottlesPerCrate}
-          >
-            <Input
-              type="number"
-              name="bottlesPerCrate"
-              placeholder="Jumlah botol per krat (opsional)"
-              value={formData.bottlesPerCrate?.toString() || ""}
-              onChange={e =>
-                handleInputChange("bottlesPerCrate", parseInt(e.target.value) || null)
-              }
-              min="1"
-            />
-          </FormField>
-        </div>
-
-        <FormField
-          label="Kategori"
-          htmlFor="categoryId"
-          required
-          errorMessage={formErrors.categoryId}
-        >
-          <Select
-            options={categoryOptions}
-            value={formData.categoryId}
-            onChange={value => handleInputChange("categoryId", value)}
-            placeholder="— Pilih Kategori —"
-          />
-        </FormField>
-
-        <div className="grid grid-cols-1 md:grid-cols-2 gap-4">
-          <FormField
-            label="Harga Jual"
-            htmlFor="price"
-            required
-            errorMessage={formErrors.price}
-          >
-            <Input
-              format="rupiah"
-              type="number"
-              name="price"
-              value={formData.price.toString()}
-              onChange={e =>
-                handleInputChange("price", parseFloat(e.target.value) || 0)
-              }
-              min="0"
-              step="0.01"
-            />
-          </FormField>
-          
-          <FormField
-            label="HPP (Harga Pokok Penjualan)"
-            htmlFor="cost"
-            required
-            errorMessage={formErrors.cost}
-          >
-            <Input
-              format="rupiah"
-              type="number"
-              name="cost"
-              value={formData.cost.toString()}
-              onChange={e =>
-                handleInputChange("cost", parseFloat(e.target.value) || 0)
-              }
-              min="0"
-              step="0.01"
-            />
-          </FormField>
-        </div>
-
-        <div className="grid grid-cols-1 md:grid-cols-2 gap-4">
-          <FormField
-            label="Stok Minimum"
-            htmlFor="minStock"
-            required
-            errorMessage={formErrors.minStock}
-          >
-            <Input
-              type="number"
-              name="minStock"
-              placeholder="0"
-              value={formData.minStock.toString()}
-              onChange={e =>
-                handleInputChange("minStock", parseInt(e.target.value) || 0)
-              }
-              min="0"
-            />
-          </FormField>
-          
-          <FormField
-            label="Stok Saat Ini"
-            htmlFor="currentStock"
-            errorMessage={formErrors.currentStock}
-          >
-            <Input
-              type="number"
-              name="currentStock"
-              placeholder="0"
-              value={formData.currentStock.toString()}
-              onChange={e =>
-                handleInputChange("currentStock", parseInt(e.target.value) || 0)
-              }
-              min="0"
-              readOnly
-              className="bg-gray-100 dark:bg-gray-800 cursor-not-allowed"
-            />
-            <p className="text-xs text-gray-500 mt-1">
-              Stok dikelola melalui modul manajemen stok
-            </p>
-          </FormField>
-        </div>
-
-        <FormField
-          label="Status"
-          htmlFor="isActive"
-          errorMessage={formErrors.isActive}
-        >
-          <InputCheckbox
-            checked={formData.isActive}
-            onChange={e => handleInputChange("isActive", e.target.checked)}
-            label="Aktif (produk akan tersedia untuk digunakan)"
-          />
-        </FormField>
-      </ManagementForm>
-
-      {/* Tabel Riwayat Pergerakan Stok */}
-      <StockMovementsTable data={stockMovements} />
-
-      {/* --- [PERUBAHAN 5] Render komponen modal konfirmasi --- */}
-      <ConfirmationModal
-        isOpen={isDeleteModalOpen}
-        onClose={() => setIsDeleteModalOpen(false)}
-        onConfirm={handleConfirmDelete}
-        isLoading={isDeleting}
-        title="Konfirmasi Hapus Produk"
-      >
-        <p>
-          Apakah Anda yakin ingin menghapus produk{" "}
-          <strong>{formData.name}</strong>? Tindakan ini tidak dapat dibatalkan.
-        </p>
-      </ConfirmationModal>
-    </div>
-  );
-}
+"use client";
+import { ManagementForm, ManagementHeader } from "@/components/ui";
+import React, { useState, useEffect } from "react";
+import {
+  Button,
+  Input,
+  FormField,
+  InputCheckbox,
+  InputTextArea,
+  Select,
+} from "@/components/ui";
+import {
+  getProductById,
+  updateProduct,
+  deleteProduct,
+  toggleProductStatus,
+} from "@/lib/actions/products";
+import { getActiveCategories } from "@/lib/actions/categories";
+import { useRouter, useParams } from "next/navigation";
+import { Products } from "@prisma/client";
+import StockMovementsTable from "@/components/ui/StockMovementsTable";
+import { getStockMovements } from "@/lib/actions/stockMovements";
+import { useSharedData } from "@/contexts/StaticData";
+import { ConfirmationModal } from "@/components/ui/common/ConfirmationModal";
+import { toast } from "sonner";
+
+interface ProductFormData {
+  code: string;
+  name: string;
+  description: string;
+  unit: string;
+  price: number;
+  cost: number;
+  minStock: number;
+  currentStock: number;
+  isActive: boolean;
+  categoryId: string;
+  bottlesPerCrate: number | null;
+}
+
+interface ProductFormErrors {
+  name?: string;
+  description?: string;
+  unit?: string;
+  price?: string;
+  cost?: string;
+  minStock?: string;
+  currentStock?: string;
+  categoryId?: string;
+  isActive?: string;
+  bottlesPerCrate?: string;
+}
+
+interface Category {
+  id: string;
+  name: string;
+  isActive: boolean;
+}
+
+export default function EditProductPage() {
+  const router = useRouter();
+  const params = useParams();
+  const productId = params.id as string;
+  const data = useSharedData();
+
+  const [isLoadingData, setIsLoadingData] = useState(true);
+  const [errorLoadingData, setErrorLoadingData] = useState<string | null>(null);
+  const [isSubmitting, setIsSubmitting] = useState(false);
+  const [isDeleting, setIsDeleting] = useState(false);
+  const [product, setProduct] = useState<Products | null>(null);
+  const [categories, setCategories] = useState<Category[]>([]);
+  const [isDeleteModalOpen, setIsDeleteModalOpen] = useState(false);
+  const [stockMovements, setStockMovements] = useState<any[]>([]);
+  
+  const [formData, setFormData] = useState<ProductFormData>({
+    code: "",
+    name: "",
+    description: "",
+    unit: "",
+    price: 0,
+    cost: 0,
+    minStock: 0,
+    currentStock: 0,
+    isActive: true,
+    categoryId: "",
+    bottlesPerCrate: null,
+  });
+
+  const [formErrors, setFormErrors] = useState<ProductFormErrors>({});
+
+  useEffect(() => {
+    const fetchData = async () => {
+      try {
+        setIsLoadingData(true);
+        setErrorLoadingData(null);
+
+        // Fetch categories
+        const categoriesData = await getActiveCategories();
+        const mappedCategories = categoriesData.map(cat => ({
+          id: cat.id,
+          name: cat.name,
+          isActive: cat.isActive,
+        }));
+        setCategories(mappedCategories);
+
+        // Fetch product data
+        const productData = await getProductById(productId);
+        if (productData) {
+          setProduct(productData);
+          setFormData({
+            code: productData.code,
+            name: productData.name,
+            description: productData.description || "",
+            unit: productData.unit,
+            price: productData.price,
+            cost: productData.cost,
+            minStock: productData.minStock,
+            currentStock: productData.currentStock,
+            isActive: productData.isActive,
+            categoryId: productData.categoryId,
+            bottlesPerCrate: productData.bottlesPerCrate,
+          });
+          // Fetch stock movements for this product
+          const stockMovementsRes = await getStockMovements(1, 100, { productId: productData.id });
+          setStockMovements(stockMovementsRes.data || []);
+        } else {
+          throw new Error("Produk tidak ditemukan");
+        }
+      } catch (error: any) {
+        console.error("Error loading product data:", error);
+        setErrorLoadingData(
+          error.message || "Gagal memuat data produk. Harap muat ulang halaman."
+        );
+        toast.error("Gagal memuat data produk.");
+      } finally {
+        setIsLoadingData(false);
+      }
+    };
+
+    fetchData();
+  }, [productId]);
+
+  const validateForm = (): boolean => {
+    const errors: ProductFormErrors = {};
+
+    if (!formData.name.trim()) {
+      errors.name = "Nama produk wajib diisi";
+    } else if (formData.name.trim().length < 2) {
+      errors.name = "Nama produk minimal 2 karakter";
+    }
+
+    if (!formData.unit.trim()) {
+      errors.unit = "Satuan wajib diisi";
+    }
+
+    if (formData.price <= 0) {
+      errors.price = "Harga jual harus lebih dari 0";
+    }
+
+    if (formData.cost < 0) {
+      errors.cost = "Cost cannot be negative";
+    }
+
+    if (formData.minStock < 0) {
+      errors.minStock = "Stok minimum tidak boleh negatif";
+    }
+
+    if (formData.currentStock < 0) {
+      errors.currentStock = "Stok saat ini tidak boleh negatif";
+    }
+
+    if (!formData.categoryId) {
+      errors.categoryId = "Kategori wajib dipilih";
+    }
+
+    if (formData.description && formData.description.length > 500) {
+      errors.description = "Deskripsi tidak boleh lebih dari 500 karakter";
+    }
+
+    if (formData.bottlesPerCrate !== null && formData.bottlesPerCrate <= 0) {
+      errors.bottlesPerCrate = "Jumlah botol per krat harus lebih dari 0 jika diisi";
+    }
+
+    setFormErrors(errors);
+    return Object.keys(errors).length === 0;
+  };
+
+  const handleInputChange = (
+    field: keyof ProductFormData,
+    value: string | boolean | number | null
+  ) => {
+    setFormData({ ...formData, [field]: value });
+
+    // Clear error for this field when user starts typing
+    if (formErrors[field as keyof ProductFormErrors]) {
+      setFormErrors({ ...formErrors, [field]: undefined });
+    }
+  };
+
+  const handleFormSubmit = async (e: React.FormEvent) => {
+    e.preventDefault();
+
+    if (!validateForm()) {
+      toast.warning("Harap periksa kembali data yang Anda masukkan.");
+      return;
+    }
+
+    setIsSubmitting(true);
+
+    try {
+      const result = await updateProduct(productId, {
+        code: formData.code,
+        name: formData.name.trim(),
+        description: formData.description.trim() || undefined,
+        unit: formData.unit.trim(),
+        price: formData.price,
+        cost: formData.cost,
+        minStock: formData.minStock,
+        currentStock: formData.currentStock,
+        isActive: formData.isActive,
+        categoryId: formData.categoryId,
+        bottlesPerCrate: formData.bottlesPerCrate,
+      });
+
+      if (result.success) {
+        toast.success("Produk berhasil diperbarui.");
+        router.push(`/${data.module}/${data.subModule.toLowerCase()}`);
+      } else {
+        const errorMessage = result.error || `Gagal memperbarui ${data.subModule}`;
+        toast.error(errorMessage);
+      }
+    } catch (error) {
+      console.error(`Error updating ${data.subModule}:`, error);
+      toast.error("Terjadi kesalahan yang tidak terduga");
+    } finally {
+      setIsSubmitting(false);
+    }
+  };
+
+  const handleConfirmDelete = async () => {
+    if (!product) return;
+    
+    setIsDeleting(true);
+
+    try {
+      const result = await deleteProduct(productId);
+
+      if (result.success) {
+        toast.success("Produk berhasil dihapus.");
+        router.push(`/${data.module}/${data.subModule.toLowerCase()}`);
+      } else {
+        toast.error(result.error || "Gagal menghapus produk");
+      }
+    } catch (error) {
+      console.error("Error deleting product:", error);
+      toast.error("Terjadi kesalahan yang tidak terduga saat menghapus.");
+    } finally {
+      setIsDeleting(false);
+      setIsDeleteModalOpen(false);
+    }
+  };
+
+  const categoryOptions = categories.map(cat => ({
+    value: cat.id,
+    label: cat.name,
+  }));
+
+  if (isLoadingData) {
+    return (
+      <div className="bg-white dark:bg-gray-950 rounded-lg shadow-sm border border-gray-200 dark:border-gray-700">
+        <ManagementHeader
+          headerTittle={`Ubah ${data.subModule}`}
+          mainPageName={`/${data.module}/${data.subModule}`}
+          allowedRoles={data.allowedRole}
+        />
+        <div className="p-6">
+          <div className="flex items-center justify-center py-12">
+            <div className="text-gray-500 dark:text-gray-400">Memuat data produk...</div>
+          </div>
+        </div>
+      </div>
+    );
+  }
+
+  if (errorLoadingData) {
+    return (
+      <div className="bg-white dark:bg-gray-950 rounded-lg shadow-sm border border-gray-200 dark:border-gray-700">
+        <ManagementHeader
+          headerTittle={`Ubah ${data.subModule}`}
+          mainPageName={`/${data.module}/${data.subModule}`}
+          allowedRoles={data.allowedRole}
+        />
+        <div className="p-6">
+          <div className="flex items-center justify-center py-12">
+            <div className="text-red-500 dark:text-red-400">{errorLoadingData}</div>
+          </div>
+        </div>
+      </div>
+    );
+  }
+
+  if (!product) {
+    return (
+      <div className="bg-white dark:bg-gray-950 rounded-lg shadow-sm border border-gray-200 dark:border-gray-700">
+        <ManagementHeader
+          headerTittle={`Ubah ${data.subModule}`}
+          mainPageName={`/${data.module}/${data.subModule}`}
+          allowedRoles={data.allowedRole}
+        />
+        <div className="p-6">
+          <div className="flex items-center justify-center py-12">
+            <div className="text-red-500 dark:text-red-400">Produk tidak ditemukan.</div>
+          </div>
+        </div>
+      </div>
+    );
+  }
+
+  return (
+    <div className="bg-white dark:bg-gray-950 rounded-lg shadow-sm border border-gray-200 dark:border-gray-700">
+      <ManagementHeader
+        headerTittle={`Ubah ${data.subModule} - ${product.name}`}
+        mainPageName={`/${data.module}/${data.subModule}`}
+        allowedRoles={data.allowedRole}
+      />
+
+      <ManagementForm
+        subModuleName={data.subModule}
+        moduleName={data.module}
+        isSubmitting={isSubmitting}
+        handleFormSubmit={handleFormSubmit}
+        hideDeleteButton={false}
+        handleDelete={() => setIsDeleteModalOpen(true)}
+      >
+        <FormField label="Kode Kategori" htmlFor="code" required>
+          <Input
+            type="text"
+            name="code"
+            value={formData.code}
+            readOnly
+            className="mt-1 block w-full border border-gray-300 rounded-md shadow-sm p-2 bg-gray-100 cursor-not-allowed dark:bg-gray-800 dark:border-gray-600 dark:text-gray-400"
+          />
+        </FormField>
+
+        <FormField
+          label="Nama Produk"
+          htmlFor="name"
+          required
+          errorMessage={formErrors.name}
+        >
+          <Input
+            type="text"
+            name="name"
+            placeholder="Masukkan nama produk"
+            value={formData.name}
+            onChange={e => handleInputChange("name", e.target.value)}
+            maxLength={100}
+          />
+        </FormField>
+
+        <FormField
+          label="Deskripsi"
+          htmlFor="description"
+          errorMessage={formErrors.description}
+        >
+          <InputTextArea
+            name="description"
+            value={formData.description}
+            placeholder="Masukkan deskripsi produk (opsional)"
+            onChange={e => handleInputChange("description", e.target.value)}
+            maxLength={500}
+            rows={4}
+          />
+          <p className="text-xs text-gray-500 mt-1">
+            {formData.description.length}/500 karakter
+          </p>
+        </FormField>
+
+        <div className="grid grid-cols-1 md:grid-cols-2 gap-4">
+          <FormField
+            label="Satuan"
+            htmlFor="unit"
+            required
+            errorMessage={formErrors.unit}
+          >
+            <Input
+              type="text"
+              name="unit"
+              placeholder="contoh: pcs, kg, liter"
+              value={formData.unit}
+              onChange={e => handleInputChange("unit", e.target.value)}
+              maxLength={20}
+            />
+          </FormField>
+          
+          <FormField
+            label="Botol per Krat"
+            htmlFor="bottlesPerCrate"
+            errorMessage={formErrors.bottlesPerCrate}
+          >
+            <Input
+              type="number"
+              name="bottlesPerCrate"
+              placeholder="Jumlah botol per krat (opsional)"
+              value={formData.bottlesPerCrate?.toString() || ""}
+              onChange={e =>
+                handleInputChange("bottlesPerCrate", parseInt(e.target.value) || null)
+              }
+              min="1"
+            />
+          </FormField>
+        </div>
+
+        <FormField
+          label="Kategori"
+          htmlFor="categoryId"
+          required
+          errorMessage={formErrors.categoryId}
+        >
+          <Select
+            options={categoryOptions}
+            value={formData.categoryId}
+            onChange={value => handleInputChange("categoryId", value)}
+            placeholder="— Pilih Kategori —"
+          />
+        </FormField>
+
+        <div className="grid grid-cols-1 md:grid-cols-2 gap-4">
+          <FormField
+            label="Harga Jual"
+            htmlFor="price"
+            required
+            errorMessage={formErrors.price}
+          >
+            <Input
+              format="rupiah"
+              type="number"
+              name="price"
+              value={formData.price.toString()}
+              onChange={e =>
+                handleInputChange("price", parseFloat(e.target.value) || 0)
+              }
+              min="0"
+              step="0.01"
+            />
+          </FormField>
+          
+          <FormField
+            label="HPP (Harga Pokok Penjualan)"
+            htmlFor="cost"
+            required
+            errorMessage={formErrors.cost}
+          >
+            <Input
+              format="rupiah"
+              type="number"
+              name="cost"
+              value={formData.cost.toString()}
+              onChange={e =>
+                handleInputChange("cost", parseFloat(e.target.value) || 0)
+              }
+              min="0"
+              step="0.01"
+            />
+          </FormField>
+        </div>
+
+        <div className="grid grid-cols-1 md:grid-cols-2 gap-4">
+          <FormField
+            label="Stok Minimum"
+            htmlFor="minStock"
+            required
+            errorMessage={formErrors.minStock}
+          >
+            <Input
+              type="number"
+              name="minStock"
+              placeholder="0"
+              value={formData.minStock.toString()}
+              onChange={e =>
+                handleInputChange("minStock", parseInt(e.target.value) || 0)
+              }
+              min="0"
+            />
+          </FormField>
+          
+          <FormField
+            label="Stok Saat Ini"
+            htmlFor="currentStock"
+            errorMessage={formErrors.currentStock}
+          >
+            <Input
+              type="number"
+              name="currentStock"
+              placeholder="0"
+              value={formData.currentStock.toString()}
+              onChange={e =>
+                handleInputChange("currentStock", parseInt(e.target.value) || 0)
+              }
+              min="0"
+              readOnly
+              className="bg-gray-100 dark:bg-gray-800 cursor-not-allowed"
+            />
+            <p className="text-xs text-gray-500 mt-1">
+              Stok dikelola melalui modul manajemen stok
+            </p>
+          </FormField>
+        </div>
+
+        <FormField
+          label="Status"
+          htmlFor="isActive"
+          errorMessage={formErrors.isActive}
+        >
+          <InputCheckbox
+            checked={formData.isActive}
+            onChange={e => handleInputChange("isActive", e.target.checked)}
+            label="Aktif (produk akan tersedia untuk digunakan)"
+          />
+        </FormField>
+      </ManagementForm>
+
+      {/* Tabel Riwayat Pergerakan Stok */}
+      <StockMovementsTable data={stockMovements} />
+
+      {/* --- [PERUBAHAN 5] Render komponen modal konfirmasi --- */}
+      <ConfirmationModal
+        isOpen={isDeleteModalOpen}
+        onClose={() => setIsDeleteModalOpen(false)}
+        onConfirm={handleConfirmDelete}
+        isLoading={isDeleting}
+        title="Konfirmasi Hapus Produk"
+      >
+        <p>
+          Apakah Anda yakin ingin menghapus produk{" "}
+          <strong>{formData.name}</strong>? Tindakan ini tidak dapat dibatalkan.
+        </p>
+      </ConfirmationModal>
+    </div>
+  );
+}