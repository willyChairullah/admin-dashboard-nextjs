"use server";

import db from "@/lib/db";
import { StockMovements, StockMovementType } from "@prisma/client";
import { revalidatePath } from "next/cache";

export type StockMovementFormData = {
  type: StockMovementType;
  quantity: number;
  reference?: string;
  notes?: string;
  productId: string;
  userId: string;
  ordersId?: string;
  productionItemsId?: string;
};

export type StockMovementWithRelations = StockMovements & {
  products: {
    id: string;
    name: string;
    unit: string;
    currentStock: number;
  };
  users: {
    id: string;
    name: string;
    role: string;
  };
  orderId?: {
    id: string;
    orderNumber: string;
  } | null;
  productionLogItemId?: {
    id: string;
    productionLog: {
      id: string;
      productionDate: Date;
    };
  } | null;
};

// Get all stock movements with pagination and filters
export async function getStockMovements(
  page: number = 1,
  limit: number = 10,
  filters?: {
    type?: StockMovementType;
    productId?: string;
    dateFrom?: Date;
    dateTo?: Date;
  }
): Promise<{
  data: StockMovementWithRelations[];
  total: number;
  pages: number;
}> {
  try {
    const skip = (page - 1) * limit;

    const where: any = {};

    if (filters) {
      if (filters.type) where.type = filters.type;
      if (filters.productId) where.productId = filters.productId;
      if (filters.dateFrom || filters.dateTo) {
        where.movementDate = {};
        if (filters.dateFrom) where.movementDate.gte = filters.dateFrom;
        if (filters.dateTo) where.movementDate.lte = filters.dateTo;
      }
    }

    const [stockMovements, total] = await Promise.all([
      db.stockMovements.findMany({
        where,
        include: {
          products: {
            select: {
              id: true,
              name: true,
              unit: true,
              currentStock: true,
            },
          },
          users: {
            select: {
              id: true,
              name: true,
              role: true,
            },
          },
          orderId: {
            select: {
              id: true,
              orderNumber: true,
            },
          },
          productionLogItemId: {
            select: {
              id: true,
              productionLog: {
                select: {
                  id: true,
                  productionDate: true,
                },
              },
            },
          },
        },
        orderBy: {
          movementDate: "desc",
        },
        skip,
        take: limit,
      }),
      db.stockMovements.count({ where }),
    ]);

    return {
      data: stockMovements,
      total,
      pages: Math.ceil(total / limit),
    };
  } catch (error) {
    console.error("Error fetching stock movements:", error);
    throw new Error("Failed to fetch stock movements");
  }
}

// Get all stock movements (for dropdown/selection purposes)
export async function getAllStockMovements(): Promise<
  StockMovementWithRelations[]
> {
  try {
    const stockMovements = await db.stockMovements.findMany({
      include: {
        products: {
          select: {
            id: true,
            name: true,
            unit: true,
            currentStock: true,
          },
        },
        users: {
          select: {
            id: true,
            name: true,
            role: true,
          },
        },
        orderId: {
          select: {
            id: true,
            orderNumber: true,
          },
        },
        productionLogItemId: {
          select: {
            id: true,
            productionLog: {
              select: {
                id: true,
                productionDate: true,
              },
            },
          },
        },
      },
      orderBy: {
        movementDate: "desc",
      },
    });

    return stockMovements;
  } catch (error) {
    console.error("Error fetching all stock movements:", error);
    throw new Error("Failed to fetch stock movements");
  }
}

// Get stock movement by ID
export async function getStockMovementById(
  id: string
): Promise<StockMovementWithRelations | null> {
  try {
    const stockMovement = await db.stockMovements.findUnique({
      where: { id },
      include: {
        products: {
          select: {
            id: true,
            name: true,
            unit: true,
            currentStock: true,
          },
        },
        users: {
          select: {
            id: true,
            name: true,
            role: true,
          },
        },
        orderId: {
          select: {
            id: true,
            orderNumber: true,
          },
        },
        productionLogItemId: {
          select: {
            id: true,
            productionLog: {
              select: {
                id: true,
                productionDate: true,
              },
            },
          },
        },
      },
    });

    return stockMovement;
  } catch (error) {
    console.error("Error fetching stock movement:", error);
    throw new Error("Failed to fetch stock movement");
  }
}

// Create new stock movement
export async function createStockMovement(data: StockMovementFormData) {
  try {
    // Get current product stock
    const product = await db.products.findUnique({
      where: { id: data.productId },
      select: { currentStock: true },
    });

    if (!product) {
      return { success: false, error: "Product not found" };
    }

    const previousStock = product.currentStock;
    let newStock = previousStock;

    // Calculate new stock based on movement type
    switch (data.type) {
      case "PRODUCTION_IN":
      case "RETURN_IN":
      case "ADJUSTMENT_IN":
        newStock = previousStock + data.quantity;
        break;
      case "SALES_OUT":
      case "ADJUSTMENT_OUT":
        newStock = previousStock - data.quantity;
        if (newStock < 0) {
          return { success: false, error: "Insufficient stock" };
        }
        break;
      case "OPNAME_ADJUSTMENT":
        // For stock opname, quantity can be positive or negative
        newStock = previousStock + data.quantity;
        break;
    }

    // Create stock movement and update product stock in a transaction
    const result = await db.$transaction(async (tx) => {
      const stockMovement = await tx.stockMovements.create({
        data: {
          type: data.type,
          quantity: data.quantity,
          previousStock: previousStock,
          newStock: newStock,
          reference: data.reference,
          notes: data.notes,
          productId: data.productId,
          userId: data.userId,
          ordersId: data.ordersId,
<<<<<<< HEAD
          productionItemsId: data.productionLogsItemsId,
=======
          productionItemsId: data.productionItemsId,
>>>>>>> 88aa0a7a
        },
      });

      // Update product current stock
      await tx.products.update({
        where: { id: data.productId },
        data: { currentStock: newStock },
      });

      return stockMovement;
    });

    revalidatePath("/inventory/manajemen-stok");
    return { success: true, data: result };
  } catch (error) {
    console.error("Error creating stock movement:", error);
    return { success: false, error: "Failed to create stock movement" };
  }
}

// Update stock movement (limited fields for adjustment movements only)
export async function updateStockMovement(
  id: string,
  data: Partial<StockMovementFormData>
) {
  try {
    // Get current stock movement
    const currentMovement = await db.stockMovements.findUnique({
      where: { id },
      include: { products: true },
    });

    if (!currentMovement) {
      return { success: false, error: "Stock movement not found" };
    }

    // Only allow updates for manual adjustment movements
    if (!currentMovement.type.includes("ADJUSTMENT")) {
      return {
        success: false,
        error: "Only adjustment movements can be updated",
      };
    }

    const result = await db.$transaction(async (tx) => {
      // Revert the previous stock change
      const revertedStock = currentMovement.previousStock;

      // Calculate new stock with updated quantity
      let newStock = revertedStock;
      const newQuantity = data.quantity || currentMovement.quantity;

      switch (currentMovement.type) {
        case "ADJUSTMENT_IN":
          newStock = revertedStock + newQuantity;
          break;
        case "ADJUSTMENT_OUT":
          newStock = revertedStock - newQuantity;
          if (newStock < 0) {
            throw new Error("Insufficient stock");
          }
          break;
        case "OPNAME_ADJUSTMENT":
          newStock = revertedStock + newQuantity;
          break;
      }

      // Update stock movement
      const stockMovement = await tx.stockMovements.update({
        where: { id },
        data: {
          quantity: newQuantity,
          newStock: newStock,
          reference:
            data.reference !== undefined
              ? data.reference
              : currentMovement.reference,
          notes: data.notes !== undefined ? data.notes : currentMovement.notes,
        },
      });

      // Update product current stock
      await tx.products.update({
        where: { id: currentMovement.productId },
        data: { currentStock: newStock },
      });

      return stockMovement;
    });

    revalidatePath("/inventory/manajemen-stok");
    revalidatePath(`/inventory/manajemen-stok/edit/${id}`);
    return { success: true, data: result };
  } catch (error) {
    console.error("Error updating stock movement:", error);
    return {
      success: false,
      error:
        error instanceof Error
          ? error.message
          : "Failed to update stock movement",
    };
  }
}

// Delete stock movement (only adjustment movements)
export async function deleteStockMovement(id: string) {
  try {
    const stockMovement = await db.stockMovements.findUnique({
      where: { id },
      include: { products: true },
    });

    if (!stockMovement) {
      return { success: false, error: "Stock movement not found" };
    }

    // Only allow deletion of manual adjustment movements
    if (!stockMovement.type.includes("ADJUSTMENT")) {
      return {
        success: false,
        error: "Only adjustment movements can be deleted",
      };
    }

    const result = await db.$transaction(async (tx) => {
      // Revert the stock change
      await tx.products.update({
        where: { id: stockMovement.productId },
        data: { currentStock: stockMovement.previousStock },
      });

      // Delete the stock movement
      await tx.stockMovements.delete({
        where: { id },
      });
    });

    revalidatePath("/inventory/manajemen-stok");
    return { success: true };
  } catch (error) {
    console.error("Error deleting stock movement:", error);
    return { success: false, error: "Failed to delete stock movement" };
  }
}

// Get products for selection
export async function getProductsForSelection() {
  try {
    const products = await db.products.findMany({
      where: { isActive: true },
      select: {
        id: true,
        name: true,
        unit: true,
        currentStock: true,
        category: {
          select: {
            name: true,
          },
        },
      },
      orderBy: { name: "asc" },
    });

    return products;
  } catch (error) {
    console.error("Error fetching products:", error);
    throw new Error("Failed to fetch products");
  }
}

// Get users for selection
export async function getUsersForSelection() {
  try {
    const users = await db.users.findMany({
      where: { isActive: true },
      select: {
        id: true,
        name: true,
        role: true,
      },
      orderBy: { name: "asc" },
    });

    return users;
  } catch (error) {
    console.error("Error fetching users:", error);
    throw new Error("Failed to fetch users");
  }
}

// Get stock movement types for selection
export async function getStockMovementTypes(): Promise<
  Array<{
    value: StockMovementType;
    label: string;
    description: string;
    allowManualCreation: boolean;
  }>
> {
  return [
    {
      value: "PRODUCTION_IN",
      label: "Produksi Masuk",
      description: "Stok masuk dari hasil produksi",
      allowManualCreation: false,
    },
    {
      value: "SALES_OUT",
      label: "Penjualan Keluar",
      description: "Stok keluar karena penjualan",
      allowManualCreation: false,
    },
    {
      value: "RETURN_IN",
      label: "Retur Masuk",
      description: "Stok masuk dari retur penjualan",
      allowManualCreation: false,
    },
    {
      value: "ADJUSTMENT_IN",
      label: "Penyesuaian Masuk",
      description: "Penambahan stok manual",
      allowManualCreation: true,
    },
    {
      value: "ADJUSTMENT_OUT",
      label: "Penyesuaian Keluar",
      description: "Pengurangan stok manual",
      allowManualCreation: true,
    },
    {
      value: "OPNAME_ADJUSTMENT",
      label: "Penyesuaian Opname",
      description: "Penyesuaian dari hasil Stok Opname",
      allowManualCreation: true,
    },
  ];
}
<|MERGE_RESOLUTION|>--- conflicted
+++ resolved
@@ -1,525 +1,521 @@
-"use server";
-
-import db from "@/lib/db";
-import { StockMovements, StockMovementType } from "@prisma/client";
-import { revalidatePath } from "next/cache";
-
-export type StockMovementFormData = {
-  type: StockMovementType;
-  quantity: number;
-  reference?: string;
-  notes?: string;
-  productId: string;
-  userId: string;
-  ordersId?: string;
-  productionItemsId?: string;
-};
-
-export type StockMovementWithRelations = StockMovements & {
-  products: {
-    id: string;
-    name: string;
-    unit: string;
-    currentStock: number;
-  };
-  users: {
-    id: string;
-    name: string;
-    role: string;
-  };
-  orderId?: {
-    id: string;
-    orderNumber: string;
-  } | null;
-  productionLogItemId?: {
-    id: string;
-    productionLog: {
-      id: string;
-      productionDate: Date;
-    };
-  } | null;
-};
-
-// Get all stock movements with pagination and filters
-export async function getStockMovements(
-  page: number = 1,
-  limit: number = 10,
-  filters?: {
-    type?: StockMovementType;
-    productId?: string;
-    dateFrom?: Date;
-    dateTo?: Date;
-  }
-): Promise<{
-  data: StockMovementWithRelations[];
-  total: number;
-  pages: number;
-}> {
-  try {
-    const skip = (page - 1) * limit;
-
-    const where: any = {};
-
-    if (filters) {
-      if (filters.type) where.type = filters.type;
-      if (filters.productId) where.productId = filters.productId;
-      if (filters.dateFrom || filters.dateTo) {
-        where.movementDate = {};
-        if (filters.dateFrom) where.movementDate.gte = filters.dateFrom;
-        if (filters.dateTo) where.movementDate.lte = filters.dateTo;
-      }
-    }
-
-    const [stockMovements, total] = await Promise.all([
-      db.stockMovements.findMany({
-        where,
-        include: {
-          products: {
-            select: {
-              id: true,
-              name: true,
-              unit: true,
-              currentStock: true,
-            },
-          },
-          users: {
-            select: {
-              id: true,
-              name: true,
-              role: true,
-            },
-          },
-          orderId: {
-            select: {
-              id: true,
-              orderNumber: true,
-            },
-          },
-          productionLogItemId: {
-            select: {
-              id: true,
-              productionLog: {
-                select: {
-                  id: true,
-                  productionDate: true,
-                },
-              },
-            },
-          },
-        },
-        orderBy: {
-          movementDate: "desc",
-        },
-        skip,
-        take: limit,
-      }),
-      db.stockMovements.count({ where }),
-    ]);
-
-    return {
-      data: stockMovements,
-      total,
-      pages: Math.ceil(total / limit),
-    };
-  } catch (error) {
-    console.error("Error fetching stock movements:", error);
-    throw new Error("Failed to fetch stock movements");
-  }
-}
-
-// Get all stock movements (for dropdown/selection purposes)
-export async function getAllStockMovements(): Promise<
-  StockMovementWithRelations[]
-> {
-  try {
-    const stockMovements = await db.stockMovements.findMany({
-      include: {
-        products: {
-          select: {
-            id: true,
-            name: true,
-            unit: true,
-            currentStock: true,
-          },
-        },
-        users: {
-          select: {
-            id: true,
-            name: true,
-            role: true,
-          },
-        },
-        orderId: {
-          select: {
-            id: true,
-            orderNumber: true,
-          },
-        },
-        productionLogItemId: {
-          select: {
-            id: true,
-            productionLog: {
-              select: {
-                id: true,
-                productionDate: true,
-              },
-            },
-          },
-        },
-      },
-      orderBy: {
-        movementDate: "desc",
-      },
-    });
-
-    return stockMovements;
-  } catch (error) {
-    console.error("Error fetching all stock movements:", error);
-    throw new Error("Failed to fetch stock movements");
-  }
-}
-
-// Get stock movement by ID
-export async function getStockMovementById(
-  id: string
-): Promise<StockMovementWithRelations | null> {
-  try {
-    const stockMovement = await db.stockMovements.findUnique({
-      where: { id },
-      include: {
-        products: {
-          select: {
-            id: true,
-            name: true,
-            unit: true,
-            currentStock: true,
-          },
-        },
-        users: {
-          select: {
-            id: true,
-            name: true,
-            role: true,
-          },
-        },
-        orderId: {
-          select: {
-            id: true,
-            orderNumber: true,
-          },
-        },
-        productionLogItemId: {
-          select: {
-            id: true,
-            productionLog: {
-              select: {
-                id: true,
-                productionDate: true,
-              },
-            },
-          },
-        },
-      },
-    });
-
-    return stockMovement;
-  } catch (error) {
-    console.error("Error fetching stock movement:", error);
-    throw new Error("Failed to fetch stock movement");
-  }
-}
-
-// Create new stock movement
-export async function createStockMovement(data: StockMovementFormData) {
-  try {
-    // Get current product stock
-    const product = await db.products.findUnique({
-      where: { id: data.productId },
-      select: { currentStock: true },
-    });
-
-    if (!product) {
-      return { success: false, error: "Product not found" };
-    }
-
-    const previousStock = product.currentStock;
-    let newStock = previousStock;
-
-    // Calculate new stock based on movement type
-    switch (data.type) {
-      case "PRODUCTION_IN":
-      case "RETURN_IN":
-      case "ADJUSTMENT_IN":
-        newStock = previousStock + data.quantity;
-        break;
-      case "SALES_OUT":
-      case "ADJUSTMENT_OUT":
-        newStock = previousStock - data.quantity;
-        if (newStock < 0) {
-          return { success: false, error: "Insufficient stock" };
-        }
-        break;
-      case "OPNAME_ADJUSTMENT":
-        // For stock opname, quantity can be positive or negative
-        newStock = previousStock + data.quantity;
-        break;
-    }
-
-    // Create stock movement and update product stock in a transaction
-    const result = await db.$transaction(async (tx) => {
-      const stockMovement = await tx.stockMovements.create({
-        data: {
-          type: data.type,
-          quantity: data.quantity,
-          previousStock: previousStock,
-          newStock: newStock,
-          reference: data.reference,
-          notes: data.notes,
-          productId: data.productId,
-          userId: data.userId,
-          ordersId: data.ordersId,
-<<<<<<< HEAD
-          productionItemsId: data.productionLogsItemsId,
-=======
-          productionItemsId: data.productionItemsId,
->>>>>>> 88aa0a7a
-        },
-      });
-
-      // Update product current stock
-      await tx.products.update({
-        where: { id: data.productId },
-        data: { currentStock: newStock },
-      });
-
-      return stockMovement;
-    });
-
-    revalidatePath("/inventory/manajemen-stok");
-    return { success: true, data: result };
-  } catch (error) {
-    console.error("Error creating stock movement:", error);
-    return { success: false, error: "Failed to create stock movement" };
-  }
-}
-
-// Update stock movement (limited fields for adjustment movements only)
-export async function updateStockMovement(
-  id: string,
-  data: Partial<StockMovementFormData>
-) {
-  try {
-    // Get current stock movement
-    const currentMovement = await db.stockMovements.findUnique({
-      where: { id },
-      include: { products: true },
-    });
-
-    if (!currentMovement) {
-      return { success: false, error: "Stock movement not found" };
-    }
-
-    // Only allow updates for manual adjustment movements
-    if (!currentMovement.type.includes("ADJUSTMENT")) {
-      return {
-        success: false,
-        error: "Only adjustment movements can be updated",
-      };
-    }
-
-    const result = await db.$transaction(async (tx) => {
-      // Revert the previous stock change
-      const revertedStock = currentMovement.previousStock;
-
-      // Calculate new stock with updated quantity
-      let newStock = revertedStock;
-      const newQuantity = data.quantity || currentMovement.quantity;
-
-      switch (currentMovement.type) {
-        case "ADJUSTMENT_IN":
-          newStock = revertedStock + newQuantity;
-          break;
-        case "ADJUSTMENT_OUT":
-          newStock = revertedStock - newQuantity;
-          if (newStock < 0) {
-            throw new Error("Insufficient stock");
-          }
-          break;
-        case "OPNAME_ADJUSTMENT":
-          newStock = revertedStock + newQuantity;
-          break;
-      }
-
-      // Update stock movement
-      const stockMovement = await tx.stockMovements.update({
-        where: { id },
-        data: {
-          quantity: newQuantity,
-          newStock: newStock,
-          reference:
-            data.reference !== undefined
-              ? data.reference
-              : currentMovement.reference,
-          notes: data.notes !== undefined ? data.notes : currentMovement.notes,
-        },
-      });
-
-      // Update product current stock
-      await tx.products.update({
-        where: { id: currentMovement.productId },
-        data: { currentStock: newStock },
-      });
-
-      return stockMovement;
-    });
-
-    revalidatePath("/inventory/manajemen-stok");
-    revalidatePath(`/inventory/manajemen-stok/edit/${id}`);
-    return { success: true, data: result };
-  } catch (error) {
-    console.error("Error updating stock movement:", error);
-    return {
-      success: false,
-      error:
-        error instanceof Error
-          ? error.message
-          : "Failed to update stock movement",
-    };
-  }
-}
-
-// Delete stock movement (only adjustment movements)
-export async function deleteStockMovement(id: string) {
-  try {
-    const stockMovement = await db.stockMovements.findUnique({
-      where: { id },
-      include: { products: true },
-    });
-
-    if (!stockMovement) {
-      return { success: false, error: "Stock movement not found" };
-    }
-
-    // Only allow deletion of manual adjustment movements
-    if (!stockMovement.type.includes("ADJUSTMENT")) {
-      return {
-        success: false,
-        error: "Only adjustment movements can be deleted",
-      };
-    }
-
-    const result = await db.$transaction(async (tx) => {
-      // Revert the stock change
-      await tx.products.update({
-        where: { id: stockMovement.productId },
-        data: { currentStock: stockMovement.previousStock },
-      });
-
-      // Delete the stock movement
-      await tx.stockMovements.delete({
-        where: { id },
-      });
-    });
-
-    revalidatePath("/inventory/manajemen-stok");
-    return { success: true };
-  } catch (error) {
-    console.error("Error deleting stock movement:", error);
-    return { success: false, error: "Failed to delete stock movement" };
-  }
-}
-
-// Get products for selection
-export async function getProductsForSelection() {
-  try {
-    const products = await db.products.findMany({
-      where: { isActive: true },
-      select: {
-        id: true,
-        name: true,
-        unit: true,
-        currentStock: true,
-        category: {
-          select: {
-            name: true,
-          },
-        },
-      },
-      orderBy: { name: "asc" },
-    });
-
-    return products;
-  } catch (error) {
-    console.error("Error fetching products:", error);
-    throw new Error("Failed to fetch products");
-  }
-}
-
-// Get users for selection
-export async function getUsersForSelection() {
-  try {
-    const users = await db.users.findMany({
-      where: { isActive: true },
-      select: {
-        id: true,
-        name: true,
-        role: true,
-      },
-      orderBy: { name: "asc" },
-    });
-
-    return users;
-  } catch (error) {
-    console.error("Error fetching users:", error);
-    throw new Error("Failed to fetch users");
-  }
-}
-
-// Get stock movement types for selection
-export async function getStockMovementTypes(): Promise<
-  Array<{
-    value: StockMovementType;
-    label: string;
-    description: string;
-    allowManualCreation: boolean;
-  }>
-> {
-  return [
-    {
-      value: "PRODUCTION_IN",
-      label: "Produksi Masuk",
-      description: "Stok masuk dari hasil produksi",
-      allowManualCreation: false,
-    },
-    {
-      value: "SALES_OUT",
-      label: "Penjualan Keluar",
-      description: "Stok keluar karena penjualan",
-      allowManualCreation: false,
-    },
-    {
-      value: "RETURN_IN",
-      label: "Retur Masuk",
-      description: "Stok masuk dari retur penjualan",
-      allowManualCreation: false,
-    },
-    {
-      value: "ADJUSTMENT_IN",
-      label: "Penyesuaian Masuk",
-      description: "Penambahan stok manual",
-      allowManualCreation: true,
-    },
-    {
-      value: "ADJUSTMENT_OUT",
-      label: "Penyesuaian Keluar",
-      description: "Pengurangan stok manual",
-      allowManualCreation: true,
-    },
-    {
-      value: "OPNAME_ADJUSTMENT",
-      label: "Penyesuaian Opname",
-      description: "Penyesuaian dari hasil Stok Opname",
-      allowManualCreation: true,
-    },
-  ];
-}
+"use server";
+
+import db from "@/lib/db";
+import { StockMovements, StockMovementType } from "@prisma/client";
+import { revalidatePath } from "next/cache";
+
+export type StockMovementFormData = {
+  type: StockMovementType;
+  quantity: number;
+  reference?: string;
+  notes?: string;
+  productId: string;
+  userId: string;
+  ordersId?: string;
+  productionItemsId?: string;
+};
+
+export type StockMovementWithRelations = StockMovements & {
+  products: {
+    id: string;
+    name: string;
+    unit: string;
+    currentStock: number;
+  };
+  users: {
+    id: string;
+    name: string;
+    role: string;
+  };
+  orderId?: {
+    id: string;
+    orderNumber: string;
+  } | null;
+  productionLogItemId?: {
+    id: string;
+    productionLog: {
+      id: string;
+      productionDate: Date;
+    };
+  } | null;
+};
+
+// Get all stock movements with pagination and filters
+export async function getStockMovements(
+  page: number = 1,
+  limit: number = 10,
+  filters?: {
+    type?: StockMovementType;
+    productId?: string;
+    dateFrom?: Date;
+    dateTo?: Date;
+  }
+): Promise<{
+  data: StockMovementWithRelations[];
+  total: number;
+  pages: number;
+}> {
+  try {
+    const skip = (page - 1) * limit;
+
+    const where: any = {};
+
+    if (filters) {
+      if (filters.type) where.type = filters.type;
+      if (filters.productId) where.productId = filters.productId;
+      if (filters.dateFrom || filters.dateTo) {
+        where.movementDate = {};
+        if (filters.dateFrom) where.movementDate.gte = filters.dateFrom;
+        if (filters.dateTo) where.movementDate.lte = filters.dateTo;
+      }
+    }
+
+    const [stockMovements, total] = await Promise.all([
+      db.stockMovements.findMany({
+        where,
+        include: {
+          products: {
+            select: {
+              id: true,
+              name: true,
+              unit: true,
+              currentStock: true,
+            },
+          },
+          users: {
+            select: {
+              id: true,
+              name: true,
+              role: true,
+            },
+          },
+          orderId: {
+            select: {
+              id: true,
+              orderNumber: true,
+            },
+          },
+          productionLogItemId: {
+            select: {
+              id: true,
+              productionLog: {
+                select: {
+                  id: true,
+                  productionDate: true,
+                },
+              },
+            },
+          },
+        },
+        orderBy: {
+          movementDate: "desc",
+        },
+        skip,
+        take: limit,
+      }),
+      db.stockMovements.count({ where }),
+    ]);
+
+    return {
+      data: stockMovements,
+      total,
+      pages: Math.ceil(total / limit),
+    };
+  } catch (error) {
+    console.error("Error fetching stock movements:", error);
+    throw new Error("Failed to fetch stock movements");
+  }
+}
+
+// Get all stock movements (for dropdown/selection purposes)
+export async function getAllStockMovements(): Promise<
+  StockMovementWithRelations[]
+> {
+  try {
+    const stockMovements = await db.stockMovements.findMany({
+      include: {
+        products: {
+          select: {
+            id: true,
+            name: true,
+            unit: true,
+            currentStock: true,
+          },
+        },
+        users: {
+          select: {
+            id: true,
+            name: true,
+            role: true,
+          },
+        },
+        orderId: {
+          select: {
+            id: true,
+            orderNumber: true,
+          },
+        },
+        productionLogItemId: {
+          select: {
+            id: true,
+            productionLog: {
+              select: {
+                id: true,
+                productionDate: true,
+              },
+            },
+          },
+        },
+      },
+      orderBy: {
+        movementDate: "desc",
+      },
+    });
+
+    return stockMovements;
+  } catch (error) {
+    console.error("Error fetching all stock movements:", error);
+    throw new Error("Failed to fetch stock movements");
+  }
+}
+
+// Get stock movement by ID
+export async function getStockMovementById(
+  id: string
+): Promise<StockMovementWithRelations | null> {
+  try {
+    const stockMovement = await db.stockMovements.findUnique({
+      where: { id },
+      include: {
+        products: {
+          select: {
+            id: true,
+            name: true,
+            unit: true,
+            currentStock: true,
+          },
+        },
+        users: {
+          select: {
+            id: true,
+            name: true,
+            role: true,
+          },
+        },
+        orderId: {
+          select: {
+            id: true,
+            orderNumber: true,
+          },
+        },
+        productionLogItemId: {
+          select: {
+            id: true,
+            productionLog: {
+              select: {
+                id: true,
+                productionDate: true,
+              },
+            },
+          },
+        },
+      },
+    });
+
+    return stockMovement;
+  } catch (error) {
+    console.error("Error fetching stock movement:", error);
+    throw new Error("Failed to fetch stock movement");
+  }
+}
+
+// Create new stock movement
+export async function createStockMovement(data: StockMovementFormData) {
+  try {
+    // Get current product stock
+    const product = await db.products.findUnique({
+      where: { id: data.productId },
+      select: { currentStock: true },
+    });
+
+    if (!product) {
+      return { success: false, error: "Product not found" };
+    }
+
+    const previousStock = product.currentStock;
+    let newStock = previousStock;
+
+    // Calculate new stock based on movement type
+    switch (data.type) {
+      case "PRODUCTION_IN":
+      case "RETURN_IN":
+      case "ADJUSTMENT_IN":
+        newStock = previousStock + data.quantity;
+        break;
+      case "SALES_OUT":
+      case "ADJUSTMENT_OUT":
+        newStock = previousStock - data.quantity;
+        if (newStock < 0) {
+          return { success: false, error: "Insufficient stock" };
+        }
+        break;
+      case "OPNAME_ADJUSTMENT":
+        // For stock opname, quantity can be positive or negative
+        newStock = previousStock + data.quantity;
+        break;
+    }
+
+    // Create stock movement and update product stock in a transaction
+    const result = await db.$transaction(async (tx) => {
+      const stockMovement = await tx.stockMovements.create({
+        data: {
+          type: data.type,
+          quantity: data.quantity,
+          previousStock: previousStock,
+          newStock: newStock,
+          reference: data.reference,
+          notes: data.notes,
+          productId: data.productId,
+          userId: data.userId,
+          ordersId: data.ordersId,
+          productionItemsId: data.productionLogsItemsId,
+        },
+      });
+
+      // Update product current stock
+      await tx.products.update({
+        where: { id: data.productId },
+        data: { currentStock: newStock },
+      });
+
+      return stockMovement;
+    });
+
+    revalidatePath("/inventory/manajemen-stok");
+    return { success: true, data: result };
+  } catch (error) {
+    console.error("Error creating stock movement:", error);
+    return { success: false, error: "Failed to create stock movement" };
+  }
+}
+
+// Update stock movement (limited fields for adjustment movements only)
+export async function updateStockMovement(
+  id: string,
+  data: Partial<StockMovementFormData>
+) {
+  try {
+    // Get current stock movement
+    const currentMovement = await db.stockMovements.findUnique({
+      where: { id },
+      include: { products: true },
+    });
+
+    if (!currentMovement) {
+      return { success: false, error: "Stock movement not found" };
+    }
+
+    // Only allow updates for manual adjustment movements
+    if (!currentMovement.type.includes("ADJUSTMENT")) {
+      return {
+        success: false,
+        error: "Only adjustment movements can be updated",
+      };
+    }
+
+    const result = await db.$transaction(async (tx) => {
+      // Revert the previous stock change
+      const revertedStock = currentMovement.previousStock;
+
+      // Calculate new stock with updated quantity
+      let newStock = revertedStock;
+      const newQuantity = data.quantity || currentMovement.quantity;
+
+      switch (currentMovement.type) {
+        case "ADJUSTMENT_IN":
+          newStock = revertedStock + newQuantity;
+          break;
+        case "ADJUSTMENT_OUT":
+          newStock = revertedStock - newQuantity;
+          if (newStock < 0) {
+            throw new Error("Insufficient stock");
+          }
+          break;
+        case "OPNAME_ADJUSTMENT":
+          newStock = revertedStock + newQuantity;
+          break;
+      }
+
+      // Update stock movement
+      const stockMovement = await tx.stockMovements.update({
+        where: { id },
+        data: {
+          quantity: newQuantity,
+          newStock: newStock,
+          reference:
+            data.reference !== undefined
+              ? data.reference
+              : currentMovement.reference,
+          notes: data.notes !== undefined ? data.notes : currentMovement.notes,
+        },
+      });
+
+      // Update product current stock
+      await tx.products.update({
+        where: { id: currentMovement.productId },
+        data: { currentStock: newStock },
+      });
+
+      return stockMovement;
+    });
+
+    revalidatePath("/inventory/manajemen-stok");
+    revalidatePath(`/inventory/manajemen-stok/edit/${id}`);
+    return { success: true, data: result };
+  } catch (error) {
+    console.error("Error updating stock movement:", error);
+    return {
+      success: false,
+      error:
+        error instanceof Error
+          ? error.message
+          : "Failed to update stock movement",
+    };
+  }
+}
+
+// Delete stock movement (only adjustment movements)
+export async function deleteStockMovement(id: string) {
+  try {
+    const stockMovement = await db.stockMovements.findUnique({
+      where: { id },
+      include: { products: true },
+    });
+
+    if (!stockMovement) {
+      return { success: false, error: "Stock movement not found" };
+    }
+
+    // Only allow deletion of manual adjustment movements
+    if (!stockMovement.type.includes("ADJUSTMENT")) {
+      return {
+        success: false,
+        error: "Only adjustment movements can be deleted",
+      };
+    }
+
+    const result = await db.$transaction(async (tx) => {
+      // Revert the stock change
+      await tx.products.update({
+        where: { id: stockMovement.productId },
+        data: { currentStock: stockMovement.previousStock },
+      });
+
+      // Delete the stock movement
+      await tx.stockMovements.delete({
+        where: { id },
+      });
+    });
+
+    revalidatePath("/inventory/manajemen-stok");
+    return { success: true };
+  } catch (error) {
+    console.error("Error deleting stock movement:", error);
+    return { success: false, error: "Failed to delete stock movement" };
+  }
+}
+
+// Get products for selection
+export async function getProductsForSelection() {
+  try {
+    const products = await db.products.findMany({
+      where: { isActive: true },
+      select: {
+        id: true,
+        name: true,
+        unit: true,
+        currentStock: true,
+        category: {
+          select: {
+            name: true,
+          },
+        },
+      },
+      orderBy: { name: "asc" },
+    });
+
+    return products;
+  } catch (error) {
+    console.error("Error fetching products:", error);
+    throw new Error("Failed to fetch products");
+  }
+}
+
+// Get users for selection
+export async function getUsersForSelection() {
+  try {
+    const users = await db.users.findMany({
+      where: { isActive: true },
+      select: {
+        id: true,
+        name: true,
+        role: true,
+      },
+      orderBy: { name: "asc" },
+    });
+
+    return users;
+  } catch (error) {
+    console.error("Error fetching users:", error);
+    throw new Error("Failed to fetch users");
+  }
+}
+
+// Get stock movement types for selection
+export async function getStockMovementTypes(): Promise<
+  Array<{
+    value: StockMovementType;
+    label: string;
+    description: string;
+    allowManualCreation: boolean;
+  }>
+> {
+  return [
+    {
+      value: "PRODUCTION_IN",
+      label: "Produksi Masuk",
+      description: "Stok masuk dari hasil produksi",
+      allowManualCreation: false,
+    },
+    {
+      value: "SALES_OUT",
+      label: "Penjualan Keluar",
+      description: "Stok keluar karena penjualan",
+      allowManualCreation: false,
+    },
+    {
+      value: "RETURN_IN",
+      label: "Retur Masuk",
+      description: "Stok masuk dari retur penjualan",
+      allowManualCreation: false,
+    },
+    {
+      value: "ADJUSTMENT_IN",
+      label: "Penyesuaian Masuk",
+      description: "Penambahan stok manual",
+      allowManualCreation: true,
+    },
+    {
+      value: "ADJUSTMENT_OUT",
+      label: "Penyesuaian Keluar",
+      description: "Pengurangan stok manual",
+      allowManualCreation: true,
+    },
+    {
+      value: "OPNAME_ADJUSTMENT",
+      label: "Penyesuaian Opname",
+      description: "Penyesuaian dari hasil Stok Opname",
+      allowManualCreation: true,
+    },
+  ];
+}